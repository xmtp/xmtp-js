import {
  ContentTypeGroupUpdated,
  GroupUpdatedCodec,
} from "@xmtp/content-type-group-updated";
import type {
  ContentCodec,
  ContentTypeId,
  EncodedContent,
} from "@xmtp/content-type-primitives";
import { TextCodec } from "@xmtp/content-type-text";
import {
  applySignatureRequest,
  GroupMessageKind,
  isAddressAuthorized as isAddressAuthorizedBinding,
  isInstallationAuthorized as isInstallationAuthorizedBinding,
  revokeInstallationsSignatureRequest,
  verifySignedWithPublicKey as verifySignedWithPublicKeyBinding,
  type Identifier,
  type Message,
  type Client as NodeClient,
  type SignatureRequestHandle,
} from "@xmtp/node-bindings";
import { ApiUrls } from "@/constants";
import { Conversations } from "@/Conversations";
import { DebugInformation } from "@/DebugInformation";
import { Preferences } from "@/Preferences";
import type { ClientOptions, NetworkOptions, XmtpEnv } from "@/types";
import { createClient } from "@/utils/createClient";
import {
  AccountAlreadyAssociatedError,
  ClientNotInitializedError,
  CodecNotFoundError,
  InboxReassignError,
  InvalidGroupMembershipChangeError,
  SignerUnavailableError,
} from "@/utils/errors";
import { getInboxIdForIdentifier } from "@/utils/inboxId";
import { type Signer } from "@/utils/signer";
import { version } from "@/utils/version";

export type ExtractCodecContentTypes<C extends ContentCodec[] = []> =
  [...C, GroupUpdatedCodec, TextCodec][number] extends ContentCodec<infer T>
    ? T
    : never;

/**
 * Client for interacting with the XMTP network
 */
export class Client<ContentTypes = ExtractCodecContentTypes> {
  #client?: NodeClient;
  #conversations?: Conversations<ContentTypes>;
  #debugInformation?: DebugInformation;
  #preferences?: Preferences;
  #signer?: Signer;
  #codecs: Map<string, ContentCodec>;
  #identifier?: Identifier;
  #options?: ClientOptions;

  /**
   * Creates a new XMTP client instance
   *
   * This class is not intended to be initialized directly.
   * Use `Client.create` or `Client.build` instead.
   *
   * @param options - Optional configuration for the client
   */
  constructor(options?: ClientOptions) {
    this.#options = options;
    const codecs = [
      new GroupUpdatedCodec(),
      new TextCodec(),
      ...(options?.codecs ?? []),
    ];
    this.#codecs = new Map(
      codecs.map((codec) => [codec.contentType.toString(), codec]),
    );
  }

  /**
   * Initializes the client with the provided identifier
   *
   * This is not meant to be called directly.
   * Use `Client.create` or `Client.build` instead.
   *
   * @param identifier - The identifier to initialize the client with
   */
  async init(identifier: Identifier) {
    if (this.#client) {
      return;
    }

    this.#identifier = identifier;
    this.#client = await createClient(identifier, this.#options);
    const conversations = this.#client.conversations();
    this.#conversations = new Conversations(this, conversations);
    this.#debugInformation = new DebugInformation(this.#client, this.#options);
    this.#preferences = new Preferences(this.#client, conversations);
  }

  /**
   * Creates a new client instance with a signer
   *
   * @param signer - The signer to use for authentication
   * @param options - Optional configuration for the client
   * @returns A new client instance
   */
  static async create<ContentCodecs extends ContentCodec[] = []>(
    signer: Signer,
    options?: Omit<ClientOptions, "codecs"> & {
      codecs?: ContentCodecs;
    },
  ) {
    const identifier = await signer.getIdentifier();
    const client = new Client<ExtractCodecContentTypes<ContentCodecs>>(options);
    client.#signer = signer;
    await client.init(identifier);

    if (!options?.disableAutoRegister) {
      await client.register();
    }

    return client;
  }

  /**
   * Creates a new client instance with an identifier
   *
   * Clients created with this method must already be registered.
   * Any methods called that require a signer will throw an error.
   *
   * @param identifier - The identifier to use
   * @param options - Optional configuration for the client
   * @returns A new client instance
   */
  static async build<ContentCodecs extends ContentCodec[] = []>(
    identifier: Identifier,
    options?: Omit<ClientOptions, "codecs"> & {
      codecs?: ContentCodecs;
    },
  ) {
    const client = new Client<ExtractCodecContentTypes<ContentCodecs>>({
      ...options,
      disableAutoRegister: true,
    });
    await client.init(identifier);
    return client;
  }

  /**
   * Gets the client options
   */
  get options() {
    return this.#options;
  }

  /**
   * Gets the signer associated with this client
   */
  get signer() {
    return this.#signer;
  }

  /**
   * Gets the account identifier for this client
   */
  get accountIdentifier() {
    return this.#identifier;
  }

  /**
   * Gets the inbox ID associated with this client
   */
  get inboxId() {
    if (!this.#client) {
      throw new ClientNotInitializedError();
    }
    return this.#client.inboxId();
  }

  /**
   * Gets the installation ID for this client
   */
  get installationId() {
    if (!this.#client) {
      throw new ClientNotInitializedError();
    }
    return this.#client.installationId();
  }

  /**
   * Gets the installation ID bytes for this client
   */
  get installationIdBytes() {
    if (!this.#client) {
      throw new ClientNotInitializedError();
    }
    return this.#client.installationIdBytes();
  }

  /**
   * Gets whether the client is registered with the XMTP network
   *
   * @throws {ClientNotInitializedError} if the client is not initialized
   */
  get isRegistered() {
    if (!this.#client) {
      throw new ClientNotInitializedError();
    }
    return this.#client.isRegistered();
  }

  /**
   * Gets the conversations manager for this client
   *
   * @throws {ClientNotInitializedError} if the client is not initialized
   */
  get conversations() {
    if (!this.#conversations) {
      throw new ClientNotInitializedError();
    }
    return this.#conversations;
  }

  /**
   * Gets the debug information helpersfor this client
   *
   * @throws {ClientNotInitializedError} if the client is not initialized
   */
  get debugInformation() {
    if (!this.#debugInformation) {
      throw new ClientNotInitializedError();
    }
    return this.#debugInformation;
  }

  /**
   * Gets the preferences manager for this client
   *
   * @throws {ClientNotInitializedError} if the client is not initialized
   */
  get preferences() {
    if (!this.#preferences) {
      throw new ClientNotInitializedError();
    }
    return this.#preferences;
  }

  /**
   * Adds a signature to a signature request using the client's signer (or the
   * provided signer)
   *
   * @param signatureRequest - The signature request to add the signature to
   * @throws {ClientNotInitializedError} if the client is not initialized
   * @throws {SignerUnavailableError} if no signer is available
   */
  async addSignature(
    signatureRequest: SignatureRequestHandle,
    signer?: Signer,
  ) {
    if (!this.#client) {
      throw new ClientNotInitializedError();
    }

    if (!this.#signer) {
      throw new SignerUnavailableError();
    }

    const finalSigner = signer ?? this.#signer;
    const signature = await finalSigner.signMessage(
      await signatureRequest.signatureText(),
    );
    const identifier = await finalSigner.getIdentifier();

    switch (finalSigner.type) {
      case "SCW":
        await signatureRequest.addScwSignature(
          identifier,
          signature,
          finalSigner.getChainId(),
          finalSigner.getBlockNumber?.(),
        );
        break;
      case "EOA":
        await signatureRequest.addEcdsaSignature(signature);
        break;
    }
  }

  /**
   * Returns a signature request handler for creating a new inbox
   *
   * WARNING: This function should be used with caution. It is only provided
   * for use in special cases where the provided workflows do not meet the
   * requirements of an application.
   *
   * It is highly recommended to use the `register` method instead.
   *
   * @returns The signature text
   * @throws {ClientNotInitializedError} if the client is not initialized
   */
  async unsafe_createInboxSignatureRequest() {
    if (!this.#client) {
      throw new ClientNotInitializedError();
    }

    return this.#client.createInboxSignatureRequest();
  }

  /**
   * Returns a signature request handler for adding a new account to the
   * client's inbox
   *
   * WARNING: This function should be used with caution. It is only provided
   * for use in special cases where the provided workflows do not meet the
   * requirements of an application.
   *
   * It is highly recommended to use the `unsafe_addAccount` method instead.
   *
   * The `allowInboxReassign` parameter must be true or this function will
   * throw an error.
   *
   * @param newAccountIdentifier - The identifier of the new account
   * @param allowInboxReassign - Whether to allow inbox reassignment
   * @returns The signature text
   * @throws {ClientNotInitializedError} if the client is not initialized
   */
  async unsafe_addAccountSignatureRequest(
    newAccountIdentifier: Identifier,
    allowInboxReassign: boolean = false,
  ) {
    if (!this.#client) {
      throw new ClientNotInitializedError();
    }

    if (!allowInboxReassign) {
      throw new InboxReassignError();
    }

    return this.#client.addIdentifierSignatureRequest(newAccountIdentifier);
  }

  /**
   * Returns a signature request handler for removing an account from the
   * client's inbox
   *
   * WARNING: This function should be used with caution. It is only provided
   * for use in special cases where the provided workflows do not meet the
   * requirements of an application.
   *
   * It is highly recommended to use the `removeAccount` method instead.
   *
   * @param identifier - The identifier of the account to remove
   * @returns The signature text
   * @throws {ClientNotInitializedError} if the client is not initialized
   */
  async unsafe_removeAccountSignatureRequest(identifier: Identifier) {
    if (!this.#client) {
      throw new ClientNotInitializedError();
    }

    return this.#client.revokeIdentifierSignatureRequest(identifier);
  }

  /**
   * Returns a signature request handler for revoking all other installations
   * of the client's inbox
   *
   * WARNING: This function should be used with caution. It is only provided
   * for use in special cases where the provided workflows do not meet the
   * requirements of an application.
   *
   * It is highly recommended to use the `revokeAllOtherInstallations` method instead.
   *
   * @returns The signature text
   * @throws {ClientNotInitializedError} if the client is not initialized
   */
  async unsafe_revokeAllOtherInstallationsSignatureRequest() {
    if (!this.#client) {
      throw new ClientNotInitializedError();
    }

    return this.#client.revokeAllOtherInstallationsSignatureRequest();
  }

  /**
   * Returns a signature request handler for revoking specific installations
   * of the client's inbox
   *
   * WARNING: This function should be used with caution. It is only provided
   * for use in special cases where the provided workflows do not meet the
   * requirements of an application.
   *
   * It is highly recommended to use the `revokeInstallations` method instead.
   *
   * @param installationIds - The installation IDs to revoke
   * @returns The signature text
   * @throws {ClientNotInitializedError} if the client is not initialized
   */
  async unsafe_revokeInstallationsSignatureRequest(
    installationIds: Uint8Array[],
  ) {
    if (!this.#client) {
      throw new ClientNotInitializedError();
    }

    return this.#client.revokeInstallationsSignatureRequest(installationIds);
  }

  /**
   * Returns a signature request handler for changing the recovery identifier
   * for this client's inbox
   *
   * WARNING: This function should be used with caution. It is only provided
   * for use in special cases where the provided workflows do not meet the
   * requirements of an application.
   *
   * It is highly recommended to use the `changeRecoveryIdentifier` method instead.
   *
   * @param identifier - The new recovery identifier
   * @returns The signature text
   * @throws {ClientNotInitializedError} if the client is not initialized
   */
  async unsafe_changeRecoveryIdentifierSignatureRequest(
    identifier: Identifier,
  ) {
    if (!this.#client) {
      throw new ClientNotInitializedError();
    }

    return this.#client.changeRecoveryIdentifierSignatureRequest(identifier);
  }

  /**
   * Applies a signature request to the client
   *
   * WARNING: This function should be used with caution. It is only provided
   * for use in special cases where the provided workflows do not meet the
   * requirements of an application.
   *
   * It is highly recommended to use the `register`, `unsafe_addAccount`,
   * `removeAccount`, `revokeAllOtherInstallations`, or `revokeInstallations`
   * methods instead.
   *
   * @throws {ClientNotInitializedError} if the client is not initialized
   */
  async unsafe_applySignatureRequest(signatureRequest: SignatureRequestHandle) {
    if (!this.#client) {
      throw new ClientNotInitializedError();
    }

    return this.#client.applySignatureRequest(signatureRequest);
  }

  /**
   * Registers the client with the XMTP network
   *
   * Requires a signer, use `Client.create` to create a client with a signer.
   *
   * @throws {ClientNotInitializedError} if the client is not initialized
   * @throws {SignerUnavailableError} if no signer is available
   */
  async register() {
    const signatureRequest = await this.unsafe_createInboxSignatureRequest();
    if (!signatureRequest) {
      return;
    }

    await this.addSignature(signatureRequest);
    await this.#client?.registerIdentity(signatureRequest);
  }

  /**
   * Adds a new account to the client inbox
   *
   * WARNING: This function should be used with caution. Adding a wallet already
   * associated with an inbox ID will cause the wallet to lose access to
   * that inbox.
   *
   * The `allowInboxReassign` parameter must be true to reassign an inbox
   * already associated with a different account.
   *
   * Requires a signer, use `Client.create` to create a client with a signer.
   *
   * @param newAccountSigner - The signer for the new account
   * @param allowInboxReassign - Whether to allow inbox reassignment
   * @throws {AccountAlreadyAssociatedError} if the account is already associated with an inbox ID
   * @throws {ClientNotInitializedError} if the client is not initialized
   * @throws {SignerUnavailableError} if no signer is available
   */
  async unsafe_addAccount(
    newAccountSigner: Signer,
    allowInboxReassign: boolean = false,
  ) {
    // check for existing inbox id
    const identifier = await newAccountSigner.getIdentifier();
    const existingInboxId = await this.getInboxIdByIdentifier(identifier);

    if (existingInboxId && !allowInboxReassign) {
      throw new AccountAlreadyAssociatedError(existingInboxId);
    }

    const signatureRequest = await this.unsafe_addAccountSignatureRequest(
      identifier,
      allowInboxReassign,
    );

    await this.addSignature(signatureRequest, newAccountSigner);
    await this.unsafe_applySignatureRequest(signatureRequest);
  }

  /**
   * Removes an account from the client's inbox
   *
   * Requires a signer, use `Client.create` to create a client with a signer.
   *
   * @param identifier - The identifier of the account to remove
   * @throws {ClientNotInitializedError} if the client is not initialized
   * @throws {SignerUnavailableError} if no signer is available
   */
  async removeAccount(identifier: Identifier) {
    const signatureRequest =
      await this.unsafe_removeAccountSignatureRequest(identifier);

    await this.addSignature(signatureRequest);
    await this.unsafe_applySignatureRequest(signatureRequest);
  }

  /**
   * Revokes all other installations of the client's inbox
   *
   * Requires a signer, use `Client.create` to create a client with a signer.
   *
   * @throws {ClientNotInitializedError} if the client is not initialized
   * @throws {SignerUnavailableError} if no signer is available
   */
  async revokeAllOtherInstallations() {
    const signatureRequest =
      await this.unsafe_revokeAllOtherInstallationsSignatureRequest();

    await this.addSignature(signatureRequest);
    await this.unsafe_applySignatureRequest(signatureRequest);
  }

  /**
   * Revokes specific installations of the client's inbox
   *
   * Requires a signer, use `Client.create` to create a client with a signer.
   *
   * @param installationIds - The installation IDs to revoke
   * @throws {ClientNotInitializedError} if the client is not initialized
   * @throws {SignerUnavailableError} if no signer is available
   */
  async revokeInstallations(installationIds: Uint8Array[]) {
    const signatureRequest =
      await this.unsafe_revokeInstallationsSignatureRequest(installationIds);

    await this.addSignature(signatureRequest);
    await this.unsafe_applySignatureRequest(signatureRequest);
  }

  /**
   * Revokes specific installations of the client's inbox without a client
   *
   * @param env - The environment to use
   * @param signer - The signer to use
   * @param inboxId - The inbox ID to revoke installations for
   * @param installationIds - The installation IDs to revoke
   */
  static async revokeInstallations(
    env: XmtpEnv,
    signer: Signer,
    inboxId: string,
    installationIds: Uint8Array[],
  ) {
    const host = ApiUrls[env];
    const identifier = await signer.getIdentifier();
    const signatureRequest = await revokeInstallationsSignatureRequest(
      host,
      identifier,
      inboxId,
      installationIds,
    );
    const signatureText = await signatureRequest.signatureText();
    const signature = await signer.signMessage(signatureText);

    switch (signer.type) {
      case "SCW":
        await signatureRequest.addScwSignature(
          identifier,
          signature,
          signer.getChainId(),
          signer.getBlockNumber?.(),
        );
        break;
      case "EOA":
        await signatureRequest.addEcdsaSignature(signature);
        break;
    }

    await applySignatureRequest(host, signatureRequest);
  }

  /**
   * Changes the recovery identifier for the client's inbox
   *
   * Requires a signer, use `Client.create` to create a client with a signer.
   *
   * @param identifier - The new recovery identifier
   * @throws {ClientNotInitializedError} if the client is not initialized
   * @throws {SignerUnavailableError} if no signer is available
   */
  async changeRecoveryIdentifier(identifier: Identifier) {
    const signatureRequest =
      await this.unsafe_changeRecoveryIdentifierSignatureRequest(identifier);

    await this.addSignature(signatureRequest);
    await this.unsafe_applySignatureRequest(signatureRequest);
  }

  /**
   * Checks if the client can message the specified identifiers
   *
   * @param identifiers - The identifiers to check
   * @returns Whether the client can message the identifiers
   * @throws {ClientNotInitializedError} if the client is not initialized
   */
  async canMessage(identifiers: Identifier[]) {
    if (!this.#client) {
      throw new ClientNotInitializedError();
    }

    const canMessage = await this.#client.canMessage(identifiers);
    return new Map(Object.entries(canMessage));
  }

  /**
   * Checks if the specified identifiers can be messaged
   *
   * @param identifiers - The identifiers to check
   * @param env - Optional XMTP environment
   * @returns Map of identifiers to whether they can be messaged
   */
  static async canMessage(identifiers: Identifier[], env?: XmtpEnv) {
    const canMessageMap = new Map<string, boolean>();
    for (const identifier of identifiers) {
      const inboxId = await getInboxIdForIdentifier(identifier, env);
      canMessageMap.set(identifier.identifier.toLowerCase(), inboxId !== null);
    }
    return canMessageMap;
  }

  /**
   * Gets the key package statuses for the specified installation IDs
   *
   * @param installationIds - The installation IDs to check
   * @returns The key package statuses
   * @throws {ClientNotInitializedError} if the client is not initialized
   */
  async getKeyPackageStatusesForInstallationIds(installationIds: string[]) {
    if (!this.#client) {
      throw new ClientNotInitializedError();
    }

    return this.#client.getKeyPackageStatusesForInstallationIds(
      installationIds,
    );
  }

  /**
   * Gets the codec for a given content type
   *
   * @param contentType - The content type to get the codec for
   * @returns The codec, if found
   */
  codecFor<ContentType = unknown>(contentType: ContentTypeId) {
    return this.#codecs.get(contentType.toString()) as
      | ContentCodec<ContentType>
      | undefined;
  }

  /**
   * Encodes content for a given content type
   *
   * @param content - The content to encode
   * @param contentType - The content type to encode for
   * @returns The encoded content
   * @throws {CodecNotFoundError} if no codec is found for the content type
   */
  encodeContent(content: ContentTypes, contentType: ContentTypeId) {
    const codec = this.codecFor(contentType);
    if (!codec) {
      throw new CodecNotFoundError(contentType);
    }
    const encoded = codec.encode(content, this);
    const fallback = codec.fallback(content);
    if (fallback) {
      encoded.fallback = fallback;
    }
    return encoded;
  }

  /**
   * Decodes a message for a given content type
   *
   * @param message - The message to decode
   * @param contentType - The content type to decode for
   * @returns The decoded content
   * @throws {CodecNotFoundError} if no codec is found for the content type
   * @throws {InvalidGroupMembershipChangeError} if the message is an invalid group membership change
   */
  decodeContent<ContentType = unknown>(
    message: Message,
    contentType: ContentTypeId,
  ) {
    const codec = this.codecFor<ContentType>(contentType);
    if (!codec) {
      throw new CodecNotFoundError(contentType);
    }

    // throw an error if there's an invalid group membership change message
    if (
      contentType.sameAs(ContentTypeGroupUpdated) &&
      message.kind !== GroupMessageKind.MembershipChange
    ) {
      throw new InvalidGroupMembershipChangeError(message.id);
    }

    return codec.decode(message.content as EncodedContent, this);
  }

  /**
   * Finds the inbox ID for a given identifier
   *
   * @param identifier - The identifier to look up
   * @returns The inbox ID, if found
   * @throws {ClientNotInitializedError} if the client is not initialized
   */
  async getInboxIdByIdentifier(identifier: Identifier) {
    if (!this.#client) {
      throw new ClientNotInitializedError();
    }

    return this.#client.findInboxIdByIdentifier(identifier);
  }

  /**
   * Signs a message with the installation key
   *
   * @param signatureText - The text to sign
   * @returns The signature
   * @throws {ClientNotInitializedError} if the client is not initialized
   */
  signWithInstallationKey(signatureText: string) {
    if (!this.#client) {
      throw new ClientNotInitializedError();
    }

    return this.#client.signWithInstallationKey(signatureText);
  }

  /**
   * Verifies a signature was made with the installation key
   *
   * @param signatureText - The text that was signed
   * @param signatureBytes - The signature bytes to verify
   * @returns Whether the signature is valid
   * @throws {ClientNotInitializedError} if the client is not initialized
   */
  verifySignedWithInstallationKey(
    signatureText: string,
    signatureBytes: Uint8Array,
  ) {
    if (!this.#client) {
      throw new ClientNotInitializedError();
    }

    try {
      this.#client.verifySignedWithInstallationKey(
        signatureText,
        signatureBytes,
      );
      return true;
    } catch {
      return false;
    }
  }

  /**
   * Verifies a signature was made with a public key
   *
   * @param signatureText - The text that was signed
   * @param signatureBytes - The signature bytes to verify
   * @param publicKey - The public key to verify against
   * @returns Whether the signature is valid
   */
  static verifySignedWithPublicKey(
    signatureText: string,
    signatureBytes: Uint8Array,
    publicKey: Uint8Array,
  ) {
    try {
      verifySignedWithPublicKeyBinding(
        signatureText,
        signatureBytes,
        publicKey,
      );
      return true;
    } catch {
      return false;
    }
  }

  /**
   * Checks if an address is authorized for an inbox
   *
   * @param inboxId - The inbox ID to check
   * @param address - The address to check
   * @param options - Optional network options
   * @returns Whether the address is authorized
   */
  static async isAddressAuthorized(
    inboxId: string,
    address: string,
    options?: NetworkOptions,
  ): Promise<boolean> {
    const host = options?.apiUrl || ApiUrls[options?.env || "dev"];
    return await isAddressAuthorizedBinding(host, inboxId, address);
  }

  /**
   * Checks if an installation is authorized for an inbox
   *
   * @param inboxId - The inbox ID to check
   * @param installation - The installation to check
   * @param options - Optional network options
   * @returns Whether the installation is authorized
   */
  static async isInstallationAuthorized(
    inboxId: string,
    installation: Uint8Array,
    options?: NetworkOptions,
  ): Promise<boolean> {
    const host = options?.apiUrl || ApiUrls[options?.env || "dev"];
    return await isInstallationAuthorizedBinding(host, inboxId, installation);
  }

  /**
   * Gets the version of the Node bindings
   */
  static get version() {
    return version;
  }
<<<<<<< HEAD

  apiStatistics() {
    if (!this.#client) {
      throw new ClientNotInitializedError();
    }
    return this.#client.apiStatistics();
  }

  apiIdentityStatistics() {
    if (!this.#client) {
      throw new ClientNotInitializedError();
    }
    return this.#client.apiIdentityStatistics();
  }

  apiAggregateStatistics() {
    if (!this.#client) {
      throw new ClientNotInitializedError();
    }
    return this.#client.apiAggregateStatistics();
  }

  uploadDebugArchive(serverUrl?: string) {
    if (!this.#client) {
      throw new ClientNotInitializedError();
    }
    const env = this.#options?.env || "dev";
    const historySyncUrl =
      this.#options?.historySyncUrl || HistorySyncUrls[env];
    return this.#client.uploadDebugArchive(serverUrl || historySyncUrl);
  }

  /**
   * Retrieves information for this conversation to help with debugging
   *
   * @returns The debug information for this conversation
   */
  async unknownDebugInfo() {
    if (!this.#client) {
      throw new ClientNotInitializedError();
    }

    const canMessage = await this.#client.unknownDebugInfo();
    return canMessage;
  }
=======
>>>>>>> cf732469
}<|MERGE_RESOLUTION|>--- conflicted
+++ resolved
@@ -850,7 +850,6 @@
   static get version() {
     return version;
   }
-<<<<<<< HEAD
 
   apiStatistics() {
     if (!this.#client) {
@@ -896,6 +895,4 @@
     const canMessage = await this.#client.unknownDebugInfo();
     return canMessage;
   }
-=======
->>>>>>> cf732469
 }