--- conflicted
+++ resolved
@@ -53,11 +53,7 @@
     "@xmtp/content-type-group-updated": "^1.0.1",
     "@xmtp/content-type-primitives": "^1.0.3",
     "@xmtp/content-type-text": "^1.0.1",
-<<<<<<< HEAD
-    "@xmtp/node-bindings": "^0.0.26",
-=======
     "@xmtp/node-bindings": "^0.0.27",
->>>>>>> ee08db49
     "@xmtp/proto": "^3.72.3"
   },
   "devDependencies": {
