--- conflicted
+++ resolved
@@ -1,6 +1,5 @@
 import { Box, Flex, Paper, Stack, Text } from "@mantine/core";
-<<<<<<< HEAD
-import type { Conversation, DecodedMessage } from "@xmtp/browser-sdk";
+import type { Client, Conversation, DecodedMessage } from "@xmtp/browser-sdk";
 import {
   ContentTypeTransactionReference,
   type TransactionReference,
@@ -10,12 +9,7 @@
   type WalletSendCallsParams,
 } from "@xmtp/content-type-wallet-send-calls";
 import { intlFormat } from "date-fns";
-import { useXMTP } from "@/contexts/XMTPContext";
-=======
-import type { Client, DecodedMessage } from "@xmtp/browser-sdk";
-import { intlFormat } from "date-fns";
-import { useNavigate, useOutletContext } from "react-router";
->>>>>>> 2d7e8ae9
+import { useOutletContext } from "react-router";
 import { shortAddress } from "@/helpers/address";
 import { nsToDate } from "@/helpers/date";
 import { MessageContent } from "./MessageContent";
@@ -27,15 +21,9 @@
   sendMessage: Conversation["send"];
 };
 
-<<<<<<< HEAD
 export const Message: React.FC<MessageProps> = ({ message, sendMessage }) => {
-  const { client } = useXMTP();
-  const isSender = client?.inboxId === message.senderInboxId;
-=======
-export const Message: React.FC<MessageProps> = ({ message }) => {
   const client = useOutletContext<Client>();
   const isSender = client.inboxId === message.senderInboxId;
->>>>>>> 2d7e8ae9
   const align = isSender ? "right" : "left";
 
   return (
