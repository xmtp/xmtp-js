import { Box, Text } from "@mantine/core";
<<<<<<< HEAD
import type { Conversation, DecodedMessage } from "@xmtp/browser-sdk";
import { Virtuoso } from "react-virtuoso";
import { Message } from "./Message";
=======
import type { DecodedMessage } from "@xmtp/browser-sdk";
import { MessageList } from "./MessageList";
>>>>>>> 2d7e8ae9

export type ConversationProps = {
  messages: DecodedMessage[];
  sendMessage: Conversation["send"];
};

export const Messages: React.FC<ConversationProps> = ({
  messages,
  sendMessage,
}) => {
  return messages.length === 0 ? (
    <Box
      display="flex"
      style={{
        flexGrow: 1,
        alignItems: "center",
        justifyContent: "center",
      }}>
      <Text>No messages</Text>
    </Box>
  ) : (
<<<<<<< HEAD
    <Virtuoso
      alignToBottom
      followOutput="auto"
      style={{ flexGrow: 1 }}
      data={messages}
      itemContent={(_, message) => (
        <Message key={message.id} message={message} sendMessage={sendMessage} />
      )}
    />
=======
    <MessageList messages={messages} />
>>>>>>> 2d7e8ae9
  );
};<|MERGE_RESOLUTION|>--- conflicted
+++ resolved
@@ -1,12 +1,6 @@
 import { Box, Text } from "@mantine/core";
-<<<<<<< HEAD
 import type { Conversation, DecodedMessage } from "@xmtp/browser-sdk";
-import { Virtuoso } from "react-virtuoso";
-import { Message } from "./Message";
-=======
-import type { DecodedMessage } from "@xmtp/browser-sdk";
 import { MessageList } from "./MessageList";
->>>>>>> 2d7e8ae9
 
 export type ConversationProps = {
   messages: DecodedMessage[];
@@ -28,18 +22,6 @@
       <Text>No messages</Text>
     </Box>
   ) : (
-<<<<<<< HEAD
-    <Virtuoso
-      alignToBottom
-      followOutput="auto"
-      style={{ flexGrow: 1 }}
-      data={messages}
-      itemContent={(_, message) => (
-        <Message key={message.id} message={message} sendMessage={sendMessage} />
-      )}
-    />
-=======
-    <MessageList messages={messages} />
->>>>>>> 2d7e8ae9
+    <MessageList messages={messages} sendMessage={sendMessage} />
   );
 };