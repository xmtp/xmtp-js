<<<<<<< HEAD
import { type Conversation } from "@xmtp/browser-sdk";
=======
import {
  Group,
  type Conversation,
  type DecodedMessage,
} from "@xmtp/browser-sdk";
>>>>>>> 8a169d73
import { createContext, useContext, useEffect, useMemo, useState } from "react";
import type { ContentTypes } from "@/contexts/XMTPContext";

type ConversationContextType = {
  conversation?: Conversation<ContentTypes>;
  members: Map<string, string>;
  replyTarget: DecodedMessage | undefined;
  setReplyTarget: React.Dispatch<
    React.SetStateAction<DecodedMessage | undefined>
  >;
};

const ConversationContext = createContext<ConversationContextType>({
  members: new Map(),
  replyTarget: undefined,
  setReplyTarget: () => {},
});

export type ConversationProviderProps = React.PropsWithChildren<{
  conversation: Conversation<ContentTypes>;
}>;

export const ConversationProvider: React.FC<ConversationProviderProps> = ({
  children,
  conversation,
}) => {
  const [members, setMembers] = useState<Map<string, string>>(new Map());
  const [replyTarget, setReplyTarget] = useState<DecodedMessage | undefined>(
    undefined,
  );

  useEffect(() => {
    const loadMembers = async () => {
      const members = await conversation.members();
      setMembers(
        new Map(
          members.map((m) => [m.inboxId, m.accountIdentifiers[0].identifier]),
        ),
      );
    };

    void loadMembers();
  }, [conversation.id]);

  const value = useMemo(
    () => ({ conversation, members, replyTarget, setReplyTarget }),
    [conversation, members, replyTarget, setReplyTarget],
  );

  return (
    <ConversationContext.Provider value={value}>
      {children}
    </ConversationContext.Provider>
  );
};

export const useConversationContext = () => {
  const context = useContext(ConversationContext);
  if (!context.conversation) {
    throw new Error(
      "useConversationContext must be used within a ConversationProvider",
    );
  }
  return context as Required<ConversationContextType>;
};<|MERGE_RESOLUTION|>--- conflicted
+++ resolved
@@ -1,12 +1,8 @@
-<<<<<<< HEAD
-import { type Conversation } from "@xmtp/browser-sdk";
-=======
 import {
   Group,
   type Conversation,
   type DecodedMessage,
 } from "@xmtp/browser-sdk";
->>>>>>> 8a169d73
 import { createContext, useContext, useEffect, useMemo, useState } from "react";
 import type { ContentTypes } from "@/contexts/XMTPContext";
 
