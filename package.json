{
  "name": "@xmtp/xmtp-js",
  "version": "0.0.0-development",
  "description": "XMTP client SDK for interacting with XMTP networks.",
  "main": "dist/cjs/src/index.js",
  "module": "dist/esm/src/index.js",
  "umd:main": "dist/umd/src/index.js",
  "types": "dist/types/src/index.d.js",
  "scripts": {
    "build": "npm run build:proto && npm run build:cjs && npm run build:esm && npm run build:umd && npm run build:types",
    "build:proto": "npm run clean:proto && buf generate",
    "build:cjs": "node tools/cleanup cjs && tsc -p config/tsconfig.cjs.json",
    "build:esm": "node tools/cleanup esm && tsc -p config/tsconfig.esm.json",
    "build:umd": "node tools/cleanup umd && webpack --config config/webpack.config.js",
    "build:types": "node tools/cleanup types && tsc -p config/tsconfig.types.json",
    "build:docs": "rm -rf docs && mkdir -p tmp && cp README.md tmp/ && sed -i.bak '/badge.svg/d' tmp/README.md && typedoc --excludePrivate --readme tmp/README.md src/index.ts",
    "clean": "node tools/cleanup && npm run clean:proto",
    "clean:proto": "rm -rf src/proto/*.ts",
    "package": "npm pack",
    "prepare": "npm run install:buf && npm run build",
    "install:buf": "./script/buf.sh || true",
    "test": "NODE_TLS_REJECT_UNAUTHORIZED=0 npm run test:node",
    "test:node": "jest --no-cache --runInBand --env='node' --forceExit --testTimeout=30000",
    "test:jsdom": "jest --no-cache --runInBand --env='./jest.jsdom.env.js' --testTimeout=30000",
    "test:cov": "jest --coverage --no-cache --runInBand",
    "lint": "prettier --check . && eslint .",
    "autolint": "prettier --write . && eslint --fix .",
    "semantic-release": "semantic-release"
  },
  "publishConfig": {
    "access": "public"
  },
  "files": [
    "dist"
  ],
  "keywords": [
    "xmtp",
    "messaging",
    "web3",
    "sdk",
    "js",
    "javascript",
    "node",
    "nodejs"
  ],
  "author": "XMTP Labs <eng@xmtp.com>",
  "license": "MIT",
  "homepage": "https://github.com/xmtp/xmtp-js",
  "repository": {
    "type": "git",
    "url": "https:git@github.com:xmtp/xmtp-js.git"
  },
  "bugs": {
    "url": "https://github.com/xmtp/xmtp-js/issues"
  },
  "release": {
    "branches": [
      "main",
      "next"
    ]
  },
  "dependencies": {
    "@noble/secp256k1": "^1.5.2",
    "@stardazed/streams-polyfill": "^2.4.0",
    "cross-fetch": "^3.1.5",
    "ethers": "^5.5.3",
    "js-waku": "^0.24.0",
    "node-localstorage": "^2.2.1",
    "protobufjs": "^6.11.3"
  },
  "devDependencies": {
    "@commitlint/cli": "^16.1.0",
    "@commitlint/config-conventional": "^16.0.0",
    "@types/bl": "^5.0.2",
    "@types/callback-to-async-iterator": "^1.1.4",
    "@types/jest": "^27.0.1",
    "@typescript-eslint/eslint-plugin": "^4.31.1",
    "@typescript-eslint/parser": "^4.31.1",
    "eslint": "^7.32.0",
    "eslint-config-prettier": "^8.3.0",
    "eslint-config-standard": "^16.0.3",
    "eslint-plugin-jsdoc": "^37.9.1",
    "eslint-plugin-prettier": "^4.0.0",
    "husky": "^7.0.4",
    "jest": "^27.2.0",
<<<<<<< HEAD
    "jest-fetch-mock": "^3.0.3",
    "node-localstorage": "^2.2.1",
=======
>>>>>>> c3d2a2f6
    "prettier": "^2.4.0",
    "semantic-release": "^19.0.2",
    "ts-jest": "^27.0.5",
    "ts-loader": "^9.2.5",
    "ts-proto": "^1.104.0",
    "typedoc": "^0.22.11",
    "typescript": "^4.4.3",
    "webpack": "^5.52.1",
    "webpack-cli": "^4.8.0"
  }
}<|MERGE_RESOLUTION|>--- conflicted
+++ resolved
@@ -83,11 +83,7 @@
     "eslint-plugin-prettier": "^4.0.0",
     "husky": "^7.0.4",
     "jest": "^27.2.0",
-<<<<<<< HEAD
     "jest-fetch-mock": "^3.0.3",
-    "node-localstorage": "^2.2.1",
-=======
->>>>>>> c3d2a2f6
     "prettier": "^2.4.0",
     "semantic-release": "^19.0.2",
     "ts-jest": "^27.0.5",
