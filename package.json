--- conflicted
+++ resolved
@@ -97,17 +97,10 @@
     ]
   },
   "dependencies": {
-<<<<<<< HEAD
-    "@noble/secp256k1": "^1.5.2",
-    "@xmtp/proto": "^3.39.0-beta.3",
-    "@xmtp/user-preferences-bindings-wasm": "^0.3.4",
-    "async-mutex": "^0.4.0",
-=======
     "@noble/secp256k1": "1.7.1",
     "@xmtp/proto": "3.45.0",
     "@xmtp/user-preferences-bindings-wasm": "^0.3.6",
     "async-mutex": "^0.5.0",
->>>>>>> 687cd8a6
     "elliptic": "^6.5.4",
     "long": "^5.2.3",
     "viem": "^2.7.22"
