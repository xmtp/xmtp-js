<<<<<<< HEAD
import {
  Cursor,
  Envelope,
  MessageApi,
  PagingInfo,
  PublishRequest,
  QueryRequest,
  SortDirection,
  SubscribeRequest,
} from '@xmtp/proto'
import { NotifyStreamEntityArrival } from '@xmtp/proto/ts/dist/types/fetch.pb'
import { retry, sleep } from './utils'
=======
import { messageApi } from '@xmtp/proto'
import { NotifyStreamEntityArrival } from '@xmtp/proto/ts/dist/types/fetch.pb'
import { retry, sleep } from './utils'
export const { MessageApi, SortDirection } = messageApi
>>>>>>> 64f23a5b

const RETRY_SLEEP_TIME = 100

export type QueryParams = {
  startTime?: Date
  endTime?: Date
  contentTopics: string[]
}

export type QueryAllOptions = {
  direction?: messageApi.SortDirection
  limit?: number
}

export type QueryStreamOptions = Omit<QueryAllOptions, 'limit'> & {
  pageSize?: number
}

export type PublishParams = {
  contentTopic: string
  message: Uint8Array
  timestamp?: Date
}

export type SubscribeParams = {
  contentTopics: string[]
}

export type ApiClientOptions = {
  maxRetries?: number
}

export type SubscribeCallback = NotifyStreamEntityArrival<messageApi.Envelope>

export type UnsubscribeFn = () => Promise<void>

export type UnsubscribeFn = () => Promise<void>

const toNanoString = (d: Date | undefined): undefined | string => {
  return d && (d.valueOf() * 1_000_000).toFixed(0)
}

const isAbortError = (err?: Error): boolean => {
  if (!err) {
    return false
  }
  if (err.name === 'AbortError' || err.message.includes('aborted')) {
    return true
  }
  return false
}

/**
 * ApiClient provides a wrapper for calling the GRPC Gateway generated code.
 * It adds some helpers for dealing with paginated data and automatically retries idempotent calls
 */
export default class ApiClient {
  pathPrefix: string
  maxRetries: number

  constructor(pathPrefix: string, opts?: ApiClientOptions) {
    this.pathPrefix = pathPrefix
    this.maxRetries = opts?.maxRetries || 5
  }

  // Raw method for querying the API
  private _query(
    req: messageApi.QueryRequest
  ): ReturnType<typeof MessageApi.Query> {
    return retry(
      MessageApi.Query,
      [req, { pathPrefix: this.pathPrefix, mode: 'cors' }],
      this.maxRetries,
      RETRY_SLEEP_TIME
    )
  }

  // Raw method for publishing to the API
  private _publish(
    req: messageApi.PublishRequest
  ): ReturnType<typeof MessageApi.Publish> {
    return retry(
      MessageApi.Publish,
      [req, { pathPrefix: this.pathPrefix, mode: 'cors' }],
      this.maxRetries,
      RETRY_SLEEP_TIME
    )
  }

  // Raw method for subscribing
  private _subscribe(
<<<<<<< HEAD
    req: SubscribeRequest,
    cb: NotifyStreamEntityArrival<Envelope>
=======
    req: messageApi.SubscribeRequest,
    cb: NotifyStreamEntityArrival<messageApi.Envelope>
>>>>>>> 64f23a5b
  ): UnsubscribeFn {
    let abortController: AbortController

    const doSubscribe = () => {
      abortController = new AbortController()
      const startTime = +new Date()

      MessageApi.Subscribe(req, cb, {
        pathPrefix: this.pathPrefix,
        signal: abortController.signal,
        mode: 'cors',
      }).catch(async (err: any) => {
        if (isAbortError(err)) {
          console.log('AbortError detected. Stream ending')
        } else {
          console.log('Error detected. Resubscribing', err)
          // If connection was initiated less than 1 second ago, sleep for a bit
          // TODO: exponential backoff + eventually giving up
          if (+new Date() - startTime < 1000) {
            await sleep(1000)
          }
          doSubscribe()
        }
      })
    }
    doSubscribe()

    return async () => {
      abortController?.abort()
    }
  }

  // Use the Query API to return the full contents of any specified topics
  async query(
    params: QueryParams,
    {
      direction = SortDirection.SORT_DIRECTION_ASCENDING,
      limit,
    }: QueryAllOptions
  ): Promise<messageApi.Envelope[]> {
    const out: messageApi.Envelope[] = []
    // Use queryIteratePages for better performance. 1/100th the number of Promises to resolve compared to queryStream
    for await (const page of this.queryIteratePages(params, {
      direction,
      // If there is a limit of < 100, use that as the page size. Otherwise use 100 and stop if/when limit reached.
      pageSize: limit && limit < 100 ? limit : 100,
    })) {
      for (const envelope of page) {
        out.push(envelope)
        if (limit && out.length === limit) {
          break
        }
      }
    }
    return out
  }

  // Will produce an AsyncGenerator of Envelopes
  // Uses queryStreamPages under the hood
  async *queryIterator(
    params: QueryParams,
    options: QueryStreamOptions
  ): AsyncGenerator<messageApi.Envelope> {
    for await (const page of this.queryIteratePages(params, options)) {
      for (const envelope of page) {
        yield envelope
      }
    }
  }

  // Creates an async generator that will paginate through the Query API until it reaches the end
  // Will yield each page of results as needed
  private async *queryIteratePages(
    { contentTopics, startTime, endTime }: QueryParams,
    { direction, pageSize = 10 }: QueryStreamOptions
  ): AsyncGenerator<messageApi.Envelope[]> {
    if (!contentTopics || !contentTopics.length) {
      throw new Error('Must specify content topics')
    }

    const startTimeNs = toNanoString(startTime)
    const endTimeNs = toNanoString(endTime)
    let cursor: messageApi.Cursor | undefined

    while (true) {
      const pagingInfo: messageApi.PagingInfo = {
        limit: pageSize,
        direction,
        cursor,
      }

      const result = await this._query({
        contentTopics,
        startTimeNs,
        endTimeNs,
        pagingInfo,
      })

      if (result.envelopes?.length) {
        yield result.envelopes
      } else {
        return
      }

      if (result.pagingInfo?.cursor) {
        cursor = result.pagingInfo?.cursor
      } else {
        return
      }
    }
  }

  // Publish a message to the network
  // Will convert timestamps to the appropriate format expected by the network
  async publish(
    messages: PublishParams[]
  ): ReturnType<typeof MessageApi.Publish> {
<<<<<<< HEAD
    const toSend: Envelope[] = []
=======
    const toSend: messageApi.Envelope[] = []
>>>>>>> 64f23a5b
    for (const { contentTopic, message, timestamp } of messages) {
      if (!contentTopic.length) {
        throw new Error('Content topic cannot be empty string')
      }

      if (!message.length) {
        throw new Error('0 length messages not allowed')
      }

      const dt = timestamp || new Date()
      toSend.push({
        contentTopic,
        timestampNs: toNanoString(dt),
        message: Uint8Array.from(message),
      })
    }

    return this._publish({
      envelopes: toSend,
    })
  }

  // Subscribe to a list of topics.
  // Provided callback function will be called on each new message
  // Returns an unsubscribe function that can be used to end the subscription
  subscribe(
    params: SubscribeParams,
    callback: SubscribeCallback
  ): UnsubscribeFn {
    if (!params.contentTopics.length) {
      throw new Error('Must provide list of contentTopics to subscribe to')
    }

    return this._subscribe(params, callback)
  }
}<|MERGE_RESOLUTION|>--- conflicted
+++ resolved
@@ -1,22 +1,7 @@
-<<<<<<< HEAD
-import {
-  Cursor,
-  Envelope,
-  MessageApi,
-  PagingInfo,
-  PublishRequest,
-  QueryRequest,
-  SortDirection,
-  SubscribeRequest,
-} from '@xmtp/proto'
-import { NotifyStreamEntityArrival } from '@xmtp/proto/ts/dist/types/fetch.pb'
-import { retry, sleep } from './utils'
-=======
 import { messageApi } from '@xmtp/proto'
 import { NotifyStreamEntityArrival } from '@xmtp/proto/ts/dist/types/fetch.pb'
 import { retry, sleep } from './utils'
 export const { MessageApi, SortDirection } = messageApi
->>>>>>> 64f23a5b
 
 const RETRY_SLEEP_TIME = 100
 
@@ -50,8 +35,6 @@
 }
 
 export type SubscribeCallback = NotifyStreamEntityArrival<messageApi.Envelope>
-
-export type UnsubscribeFn = () => Promise<void>
 
 export type UnsubscribeFn = () => Promise<void>
 
@@ -108,13 +91,8 @@
 
   // Raw method for subscribing
   private _subscribe(
-<<<<<<< HEAD
-    req: SubscribeRequest,
-    cb: NotifyStreamEntityArrival<Envelope>
-=======
     req: messageApi.SubscribeRequest,
     cb: NotifyStreamEntityArrival<messageApi.Envelope>
->>>>>>> 64f23a5b
   ): UnsubscribeFn {
     let abortController: AbortController
 
@@ -232,11 +210,7 @@
   async publish(
     messages: PublishParams[]
   ): ReturnType<typeof MessageApi.Publish> {
-<<<<<<< HEAD
-    const toSend: Envelope[] = []
-=======
     const toSend: messageApi.Envelope[] = []
->>>>>>> 64f23a5b
     for (const { contentTopic, message, timestamp } of messages) {
       if (!contentTopic.length) {
         throw new Error('Content topic cannot be empty string')
