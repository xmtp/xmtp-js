--- conflicted
+++ resolved
@@ -115,8 +115,6 @@
     ).walletSignatureAddress()
   }
 
-<<<<<<< HEAD
-=======
   async decrypt(
     keystore: Keystore,
     myPublicKeyBundle: PublicKeyBundle
@@ -134,7 +132,6 @@
     return responses[0].result?.decrypted as Uint8Array
   }
 
->>>>>>> bd7bc86f
   static fromBytes(bytes: Uint8Array): Promise<MessageV1> {
     const message = proto.Message.decode(bytes)
     const [headerBytes] = headerBytesAndCiphertext(message)
@@ -163,8 +160,6 @@
 
     return MessageV1.create(message, header, bytes)
   }
-<<<<<<< HEAD
-=======
 
   static async encode(
     keystore: Keystore,
@@ -204,7 +199,6 @@
     const bytes = proto.Message.encode(protoMsg).finish()
     return MessageV1.create(protoMsg, header, bytes)
   }
->>>>>>> bd7bc86f
 }
 
 export class MessageV2 extends MessageBase implements proto.MessageV2 {
@@ -350,63 +344,4 @@
   }
 
   return { content, contentType, error }
-}
-
-export async function encodeV1Message(
-  keystore: Keystore,
-  payload: Uint8Array,
-  sender: PublicKeyBundle,
-  recipient: PublicKeyBundle,
-  timestamp: Date
-): Promise<MessageV1> {
-  const header: proto.MessageHeaderV1 = {
-    sender,
-    recipient,
-    timestamp: Long.fromNumber(timestamp.getTime()),
-  }
-  const headerBytes = proto.MessageHeaderV1.encode(header).finish()
-  const results = await keystore.encryptV1({
-    requests: [
-      {
-        recipient,
-        headerBytes,
-        payload,
-      },
-    ],
-  })
-
-  if (!results.responses.length) {
-    throw new Error('No response from Keystore')
-  }
-
-  const response = results.responses[0]
-  validateKeystoreResponse(response)
-
-  const ciphertext = response.result?.encrypted
-  const protoMsg = {
-    v1: { headerBytes, ciphertext },
-    v2: undefined,
-  }
-  const bytes = proto.Message.encode(protoMsg).finish()
-  return MessageV1.create(protoMsg, header, bytes)
-}
-
-export async function decryptV1Message(
-  keystore: Keystore,
-  message: MessageV1,
-  myPublicKeyBundle: PublicKeyBundle
-): Promise<Uint8Array> {
-  const responses = (
-    await keystore.decryptV1(
-      buildDecryptV1Request([message], myPublicKeyBundle)
-    )
-  ).responses
-
-  if (!responses.length) {
-    throw new Error('No response from Keystore')
-  }
-
-  validateKeystoreResponse(responses[0])
-
-  return responses[0].result?.decrypted as Uint8Array
 }