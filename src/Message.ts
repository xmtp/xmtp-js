--- conflicted
+++ resolved
@@ -31,20 +31,16 @@
     return new Message(proto.Message.decode(bytes))
   }
 
-<<<<<<< HEAD
   get text(): string | undefined {
     return this.decrypted
   }
 
-  senderAddress(): string | undefined {
-=======
   get sent(): Date | undefined {
     return this.header ? new Date(this.header?.timestamp) : undefined
   }
 
   // wallet address of the message sender
   get senderAddress(): string | undefined {
->>>>>>> 4d7230e0
     if (!this.header?.sender?.identityKey) {
       return undefined
     }
