import { utils } from 'ethers'

export const buildContentTopic = (name: string): string =>
  `/xmtp/0/${name}/proto`

export const buildDirectMessageTopic = (
  sender: string,
  recipient: string
): string => {
  // EIP55 normalize the address case.
  const members = [utils.getAddress(sender), utils.getAddress(recipient)]
  members.sort()
  return buildContentTopic(`dm-${members.join('-')}`)
}

export const buildDirectMessageTopicV2 = (randomString: string): string => {
  return buildContentTopic(`m-${randomString}`)
}

export const buildUserContactTopic = (walletAddr: string): string => {
  // EIP55 normalize the address case.
  return buildContentTopic(`contact-${utils.getAddress(walletAddr)}`)
}

export const buildUserIntroTopic = (walletAddr: string): string => {
  // EIP55 normalize the address case.
  return buildContentTopic(`intro-${utils.getAddress(walletAddr)}`)
}

export const buildUserInviteTopic = (walletAddr: string): string => {
  // EIP55 normalize the address case.
  return buildContentTopic(`invite-${utils.getAddress(walletAddr)}`)
}

export const buildUserPrivateStoreTopic = (addrPrefixedKey: string): string => {
  // e.g. "0x1111111111222222222233333333334444444444/key_bundle"
  return buildContentTopic(`privatestore-${addrPrefixedKey}`)
}

<<<<<<< HEAD
export const buildUserPrivatePreferencesTopic = (identifier: string) =>
  buildContentTopic(`user-preferences-${identifier}`)
=======
// validate that a topic only contains ASCII characters 33-127
export const isValidTopic = (topic: string): boolean => {
  // eslint-disable-next-line no-control-regex
  const regex = /^[\x21-\x7F]+$/
  const index = topic.indexOf('0/')
  if (index !== -1) {
    const unwrappedTopic = topic.substring(
      index + 2,
      topic.lastIndexOf('/proto')
    )
    return regex.test(unwrappedTopic)
  }
  return false
}
>>>>>>> e96b2e21
<|MERGE_RESOLUTION|>--- conflicted
+++ resolved
@@ -37,10 +37,9 @@
   return buildContentTopic(`privatestore-${addrPrefixedKey}`)
 }
 
-<<<<<<< HEAD
 export const buildUserPrivatePreferencesTopic = (identifier: string) =>
   buildContentTopic(`user-preferences-${identifier}`)
-=======
+
 // validate that a topic only contains ASCII characters 33-127
 export const isValidTopic = (topic: string): boolean => {
   // eslint-disable-next-line no-control-regex
@@ -54,5 +53,4 @@
     return regex.test(unwrappedTopic)
   }
   return false
-}
->>>>>>> e96b2e21
+}