import type { authn, privateKey, signature } from '@xmtp/proto'
import { keystore } from '@xmtp/proto'
import type { PrivateKeyBundleV1 } from './../crypto/PrivateKeyBundle'
import { PrivateKeyBundleV2 } from './../crypto/PrivateKeyBundle'
import { InvitationV1, SealedInvitation } from './../Invitation'
import type { PrivateKey, PublicKeyBundle } from '../crypto'
import type { TopicData } from './interfaces'
import { decryptV1, encryptV1, encryptV2, decryptV2 } from './encryption'
import { KeystoreError } from './errors'
import {
  convertError,
  mapAndConvertErrors,
  toPublicKeyBundle,
  toSignedPublicKeyBundle,
  validateObject,
  getKeyMaterial,
  topicDataToV2ConversationReference,
} from './utils'
import {
  nsToDate,
  buildDirectMessageTopicV2,
  buildDirectMessageTopic,
} from '../utils'
import type { AddRequest } from './conversationStores'
import { V1Store, V2Store } from './conversationStores'
import type { Persistence } from './persistence'
import LocalAuthenticator from '../authn/LocalAuthenticator'
import { hmacSha256Sign } from '../crypto/ecies'
import crypto from '../crypto/crypto'
import { bytesToHex } from '../crypto/utils'
import Long from 'long'
import {
  userPreferencesDecrypt,
  userPreferencesEncrypt,
  generateUserPreferencesTopic,
} from '../crypto/selfEncryption'
<<<<<<< HEAD
import {
  exportHmacKey,
  generateHmacSignature,
  hkdfHmacKey,
} from '../crypto/encryption'
import { KeystoreInterface } from './rpcDefinitions'
=======
import type { KeystoreInterface } from '..'
>>>>>>> 687cd8a6

const { ErrorCode } = keystore

// Constant, 32 byte salt
// DO NOT CHANGE
const INVITE_SALT = new TextEncoder().encode('__XMTP__INVITATION__SALT__XMTP__')

async function deriveKey(
  secret: Uint8Array,
  info: Uint8Array
): Promise<CryptoKey> {
  const key = await crypto.subtle.importKey('raw', secret, 'HKDF', false, [
    'deriveKey',
  ])
  return crypto.subtle.deriveKey(
    { name: 'HKDF', hash: 'SHA-256', salt: INVITE_SALT, info },
    key,
    { name: 'AES-GCM', length: 256 },
    true,
    ['encrypt', 'decrypt']
  )
}

export default class InMemoryKeystore implements KeystoreInterface {
  private v1Keys: PrivateKeyBundleV1
  private v2Keys: PrivateKeyBundleV2 // Do I need this?
  private v1Store: V1Store
  private v2Store: V2Store
  private authenticator: LocalAuthenticator
  private accountAddress: string | undefined
  private jobStatePersistence: Persistence

  constructor(
    keys: PrivateKeyBundleV1,
    v1Store: V1Store,
    v2Store: V2Store,
    persistence: Persistence
  ) {
    this.v1Keys = keys
    this.v2Keys = PrivateKeyBundleV2.fromLegacyBundle(keys)
    this.v1Store = v1Store
    this.v2Store = v2Store
    this.authenticator = new LocalAuthenticator(keys.identityKey)
    this.jobStatePersistence = persistence
  }

  static async create(keys: PrivateKeyBundleV1, persistence: Persistence) {
    return new InMemoryKeystore(
      keys,
      await V1Store.create(persistence),
      await V2Store.create(persistence),
      persistence
    )
  }

  get walletAddress(): string {
    return this.v1Keys.identityKey.publicKey.walletSignatureAddress()
  }

  async decryptV1(
    req: keystore.DecryptV1Request
  ): Promise<keystore.DecryptResponse> {
    const responses = await mapAndConvertErrors(
      req.requests,
      async (req) => {
        if (!validateObject(req, ['payload', 'peerKeys'], ['headerBytes'])) {
          throw new KeystoreError(ErrorCode.ERROR_CODE_INVALID_INPUT, 'invalid')
        }
        const { payload, peerKeys, headerBytes, isSender } = req

        const decrypted = await decryptV1(
          this.v1Keys,
          toPublicKeyBundle(peerKeys),
          payload,
          headerBytes,
          isSender
        )

        return {
          decrypted,
        }
      },
      keystore.ErrorCode.ERROR_CODE_UNSPECIFIED
    )

    return keystore.DecryptResponse.fromPartial({
      responses,
    })
  }

  async decryptV2(
    req: keystore.DecryptV2Request
  ): Promise<keystore.DecryptResponse> {
    const responses = await mapAndConvertErrors(
      req.requests,
      async (req) => {
        if (!validateObject(req, ['payload'], ['headerBytes'])) {
          throw new KeystoreError(
            keystore.ErrorCode.ERROR_CODE_INVALID_INPUT,
            'missing required field'
          )
        }

        const { payload, headerBytes, contentTopic } = req
        const topicData = this.v2Store.lookup(contentTopic)
        if (!topicData) {
          // This is the wrong error type. Will add to the proto repo later
          throw new KeystoreError(
            keystore.ErrorCode.ERROR_CODE_NO_MATCHING_PREKEY,
            'no topic key'
          )
        }
        const decrypted = await decryptV2(
          payload,
          getKeyMaterial(topicData.invitation),
          headerBytes
        )

        return { decrypted }
      },
      ErrorCode.ERROR_CODE_UNSPECIFIED
    )

    return keystore.DecryptResponse.fromPartial({
      responses,
    })
  }

  async encryptV1(
    req: keystore.EncryptV1Request
  ): Promise<keystore.EncryptResponse> {
    const responses = await mapAndConvertErrors(
      req.requests,
      async (req) => {
        if (!validateObject(req, ['payload', 'recipient'], ['headerBytes'])) {
          throw new KeystoreError(
            ErrorCode.ERROR_CODE_INVALID_INPUT,
            'missing required field'
          )
        }

        const { recipient, payload, headerBytes } = req

        return {
          encrypted: await encryptV1(
            this.v1Keys,
            toPublicKeyBundle(recipient),
            payload,
            headerBytes
          ),
        }
      },
      ErrorCode.ERROR_CODE_UNSPECIFIED
    )

    return keystore.EncryptResponse.fromPartial({
      responses,
    })
  }

  async createAuthToken({
    timestampNs,
  }: keystore.CreateAuthTokenRequest): Promise<authn.Token> {
    return this.authenticator.createToken(
      timestampNs ? nsToDate(timestampNs) : undefined
    )
  }

  async selfEncrypt(
    req: keystore.SelfEncryptRequest
  ): Promise<keystore.SelfEncryptResponse> {
    const responses = await mapAndConvertErrors(
      req.requests,
      async (req) => {
        const { payload } = req

        if (!payload) {
          throw new KeystoreError(
            ErrorCode.ERROR_CODE_INVALID_INPUT,
            'Missing field payload'
          )
        }

        return {
          encrypted: await userPreferencesEncrypt(
            this.v1Keys.identityKey,
            payload
          ),
        }
      },
      ErrorCode.ERROR_CODE_INVALID_INPUT
    )

    return keystore.SelfEncryptResponse.fromPartial({
      responses,
    })
  }

  async selfDecrypt(
    req: keystore.SelfDecryptRequest
  ): Promise<keystore.DecryptResponse> {
    const responses = await mapAndConvertErrors(
      req.requests,
      async (req) => {
        const { payload } = req

        if (!payload) {
          throw new KeystoreError(
            ErrorCode.ERROR_CODE_INVALID_INPUT,
            'Missing field payload'
          )
        }

        return {
          decrypted: await userPreferencesDecrypt(
            this.v1Keys.identityKey,
            payload
          ),
        }
      },
      ErrorCode.ERROR_CODE_INVALID_INPUT
    )

    return keystore.DecryptResponse.fromPartial({
      responses,
    })
  }

  async getPrivatePreferencesTopicIdentifier(): Promise<keystore.GetPrivatePreferencesTopicIdentifierResponse> {
    const identifier = await generateUserPreferencesTopic(
      this.v1Keys.identityKey
    )
    return keystore.GetPrivatePreferencesTopicIdentifierResponse.fromPartial({
      identifier,
    })
  }

  async encryptV2(
    req: keystore.EncryptV2Request
  ): Promise<keystore.EncryptResponse> {
    const responses = await mapAndConvertErrors(
      req.requests,
      async (req) => {
        if (!validateObject(req, ['payload'], ['headerBytes'])) {
          throw new KeystoreError(
            ErrorCode.ERROR_CODE_INVALID_INPUT,
            'missing required field'
          )
        }

        const { payload, headerBytes, contentTopic } = req

        const topicData = this.v2Store.lookup(contentTopic)
        if (!topicData) {
          throw new KeystoreError(
            ErrorCode.ERROR_CODE_NO_MATCHING_PREKEY,
            'no topic key'
          )
        }

        const keyMaterial = getKeyMaterial(topicData.invitation)
        const ciphertext = await encryptV2(payload, keyMaterial, headerBytes)
        const thirtyDayPeriodsSinceEpoch = Math.floor(
          Date.now() / 1000 / 60 / 60 / 24 / 30
        )
        const info = `${thirtyDayPeriodsSinceEpoch}-${this.accountAddress}`
        const hmac = await generateHmacSignature(
          keyMaterial,
          new TextEncoder().encode(info),
          headerBytes
        )

        return {
          encrypted: ciphertext,
          senderHmac: hmac,
        }
      },
      ErrorCode.ERROR_CODE_INVALID_INPUT
    )

    return keystore.EncryptResponse.fromPartial({
      responses,
    })
  }

  async saveInvites(
    req: keystore.SaveInvitesRequest
  ): Promise<keystore.SaveInvitesResponse> {
    const toAdd: AddRequest[] = []

    const responses = await mapAndConvertErrors(
      req.requests,
      async ({ payload, timestampNs }) => {
        const sealed = SealedInvitation.fromBytes(payload)
        if (sealed.v1) {
          const headerTime = sealed.v1.header.createdNs
          if (!headerTime.equals(timestampNs)) {
            throw new Error('envelope and header timestamp mismatch')
          }

          const isSender = sealed.v1.header.sender.equals(
            this.v2Keys.getPublicKeyBundle()
          )

          const invitation = await sealed.v1.getInvitation(this.v2Keys)
          const topicData = {
            invitation,
            createdNs: sealed.v1.header.createdNs,
            peerAddress: isSender
              ? await sealed.v1.header.recipient.walletSignatureAddress()
              : await sealed.v1.header.sender.walletSignatureAddress(),
          }
          toAdd.push({ ...topicData, topic: invitation.topic })
          return {
            conversation: topicDataToV2ConversationReference(topicData),
          }
        }
      },
      ErrorCode.ERROR_CODE_INVALID_INPUT
    )

    await this.v2Store.add(toAdd)

    return keystore.SaveInvitesResponse.fromPartial({
      responses,
    })
  }

  async createInvite(
    req: keystore.CreateInviteRequest
  ): Promise<keystore.CreateInviteResponse> {
    try {
      if (!validateObject(req, ['recipient'], [])) {
        throw new KeystoreError(
          ErrorCode.ERROR_CODE_INVALID_INPUT,
          'missing recipient'
        )
      }
      const created = nsToDate(req.createdNs)
      const recipient = toSignedPublicKeyBundle(req.recipient)
      const myAddress = await this.getAccountAddress()
      const theirAddress = await recipient.walletSignatureAddress()

      const secret = await this.v2Keys.sharedSecret(
        recipient,
        this.v2Keys.getCurrentPreKey().publicKey,
        myAddress < theirAddress
      )

      const sortedAddresses = [myAddress, theirAddress].sort()

      const msgString =
        (req.context?.conversationId || '') + sortedAddresses.join()

      const msgBytes = new TextEncoder().encode(msgString)

      const topic = bytesToHex(
        await hmacSha256Sign(Buffer.from(secret), Buffer.from(msgBytes))
      )

      const infoString = [
        '0', // sequence number
        ...sortedAddresses,
      ].join('|')
      const info = new TextEncoder().encode(infoString)
      const derivedKey = await deriveKey(secret, info)

      const keyMaterial = new Uint8Array(
        await crypto.subtle.exportKey('raw', derivedKey)
      )

      const invitation = new InvitationV1({
        topic: buildDirectMessageTopicV2(topic),
        aes256GcmHkdfSha256: { keyMaterial },
        context: req.context,
      })

      const sealed = await SealedInvitation.createV1({
        sender: this.v2Keys,
        recipient,
        created,
        invitation,
      })

      const topicData = {
        invitation,
        topic: invitation.topic,
        createdNs: req.createdNs,
        peerAddress: await recipient.walletSignatureAddress(),
      }

      await this.v2Store.add([topicData])

      return keystore.CreateInviteResponse.fromPartial({
        conversation: topicDataToV2ConversationReference(topicData),
        payload: sealed.toBytes(),
      })
    } catch (e) {
      throw convertError(e as Error, ErrorCode.ERROR_CODE_INVALID_INPUT)
    }
  }

  async signDigest(
    req: keystore.SignDigestRequest
  ): Promise<signature.Signature> {
    if (!validateObject(req, ['digest'], [])) {
      throw new KeystoreError(
        ErrorCode.ERROR_CODE_INVALID_INPUT,
        'missing required field'
      )
    }

    const { digest, identityKey, prekeyIndex } = req
    let key: PrivateKey
    if (identityKey) {
      key = this.v1Keys.identityKey
    } else if (
      typeof prekeyIndex !== 'undefined' &&
      Number.isInteger(prekeyIndex)
    ) {
      key = this.v1Keys.preKeys[prekeyIndex]
      if (!key) {
        throw new KeystoreError(
          ErrorCode.ERROR_CODE_NO_MATCHING_PREKEY,
          'no prekey found'
        )
      }
    } else {
      throw new KeystoreError(
        ErrorCode.ERROR_CODE_INVALID_INPUT,
        'must specifify identityKey or prekeyIndex'
      )
    }

    return key.sign(digest)
  }

  async saveV1Conversations({
    conversations,
  }: keystore.SaveV1ConversationsRequest): Promise<keystore.SaveV1ConversationsResponse> {
    await this.v1Store.add(
      conversations.map((convo) => ({
        topic: buildDirectMessageTopic(convo.peerAddress, this.walletAddress),
        peerAddress: convo.peerAddress,
        createdNs: convo.createdNs,
        invitation: undefined,
      }))
    )

    return {}
  }

  async getV1Conversations(): Promise<keystore.GetConversationsResponse> {
    const convos = this.v1Store.topics.map(
      this.topicDataToV1ConversationReference.bind(this)
    )

    return { conversations: convos }
  }

  async getV2Conversations(): Promise<keystore.GetConversationsResponse> {
    const convos = this.v2Store.topics.map((invite) =>
      topicDataToV2ConversationReference(invite as TopicData)
    )

    convos.sort((a, b) =>
      a.createdNs.div(1_000_000).sub(b.createdNs.div(1_000_000)).toNumber()
    )

    return keystore.GetConversationsResponse.fromPartial({
      conversations: convos,
    })
  }

  async getPublicKeyBundle(): Promise<PublicKeyBundle> {
    return this.v1Keys.getPublicKeyBundle()
  }

  async getPrivateKeyBundle(): Promise<privateKey.PrivateKeyBundleV1> {
    return this.v1Keys
  }

  async getAccountAddress(): Promise<string> {
    if (!this.accountAddress) {
      this.accountAddress = await this.v2Keys
        .getPublicKeyBundle()
        .walletSignatureAddress()
    }
    return this.accountAddress
  }

  async getRefreshJob({
    jobType,
  }: keystore.GetRefreshJobRequest): Promise<keystore.GetRefreshJobResponse> {
    if (jobType === keystore.JobType.JOB_TYPE_UNSPECIFIED) {
      throw new KeystoreError(
        ErrorCode.ERROR_CODE_INVALID_INPUT,
        'invalid job type'
      )
    }

    const lastRunTime = await this.getLastRunTime(jobType)

    return keystore.GetRefreshJobResponse.fromPartial({
      lastRunNs: lastRunTime || Long.fromNumber(0),
    })
  }

  async setRefreshJob({
    jobType,
    lastRunNs,
  }: keystore.SetRefeshJobRequest): Promise<keystore.SetRefreshJobResponse> {
    const key = await this.buildJobStorageKey(jobType)
    await this.jobStatePersistence.setItem(
      key,
      Uint8Array.from(lastRunNs.toBytes())
    )

    return {}
  }

  private topicDataToV1ConversationReference(
    data: keystore.TopicMap_TopicData
  ) {
    return {
      peerAddress: data.peerAddress,
      createdNs: data.createdNs,
      topic: buildDirectMessageTopic(data.peerAddress, this.walletAddress),
      context: undefined,
    }
  }

  private buildJobStorageKey(jobType: keystore.JobType): string {
    return `refreshJob/${jobType.toString()}`
  }

  private async getLastRunTime(
    jobType: keystore.JobType
  ): Promise<Long | undefined> {
    const bytes = await this.jobStatePersistence.getItem(
      this.buildJobStorageKey(jobType)
    )
    if (!bytes || !bytes.length) {
      return
    }

    return Long.fromBytes([...bytes])
  }

  // This method is not defined as part of the standard Keystore API, but is available
  // on the InMemoryKeystore to support legacy use-cases.
  lookupTopic(topic: string) {
    return this.v2Store.lookup(topic)
  }

  async getV2ConversationHmacKeys(
    req?: keystore.GetConversationHmacKeysRequest
  ): Promise<keystore.GetConversationHmacKeysResponse> {
    const thirtyDayPeriodsSinceEpoch = Math.floor(
      Date.now() / 1000 / 60 / 60 / 24 / 30
    )

    const hmacKeys: keystore.GetConversationHmacKeysResponse['hmacKeys'] = {}

    let topics = this.v2Store.topics

    // if specific topics are requested, only include those topics
    if (req?.topics) {
      topics = topics.filter(
        (topicData) =>
          topicData.invitation !== undefined &&
          req.topics.includes(topicData.invitation.topic)
      )
    }

    await Promise.all(
      topics.map(async (topicData) => {
        if (topicData.invitation?.topic) {
          const keyMaterial = getKeyMaterial(topicData.invitation)
          const values = await Promise.all(
            [
              thirtyDayPeriodsSinceEpoch - 1,
              thirtyDayPeriodsSinceEpoch,
              thirtyDayPeriodsSinceEpoch + 1,
            ].map(async (value) => {
              const info = `${value}-${this.accountAddress}`
              const hmacKey = await hkdfHmacKey(
                keyMaterial,
                new TextEncoder().encode(info)
              )
              return {
                thirtyDayPeriodsSinceEpoch: value,
                // convert CryptoKey to Uint8Array to match the proto
                hmacKey: await exportHmacKey(hmacKey),
              }
            })
          )

          hmacKeys[topicData.invitation.topic] = {
            values,
          }
        }
      })
    )

    return { hmacKeys }
  }
}<|MERGE_RESOLUTION|>--- conflicted
+++ resolved
@@ -34,16 +34,12 @@
   userPreferencesEncrypt,
   generateUserPreferencesTopic,
 } from '../crypto/selfEncryption'
-<<<<<<< HEAD
 import {
   exportHmacKey,
   generateHmacSignature,
   hkdfHmacKey,
 } from '../crypto/encryption'
-import { KeystoreInterface } from './rpcDefinitions'
-=======
-import type { KeystoreInterface } from '..'
->>>>>>> 687cd8a6
+import type { KeystoreInterface } from './rpcDefinitions'
 
 const { ErrorCode } = keystore
 
