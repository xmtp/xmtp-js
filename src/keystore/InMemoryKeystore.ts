--- conflicted
+++ resolved
@@ -31,10 +31,6 @@
 import { hmacSha256Sign } from '../crypto/ecies'
 import crypto from '../crypto/crypto'
 import { bytesToHex } from '../crypto/utils'
-<<<<<<< HEAD
-import { GetV2ConversationsResponse } from '@xmtp/proto/ts/dist/types/keystore_api/v1/keystore.pb'
-=======
->>>>>>> e32e64e5
 const { ErrorCode } = keystore
 
 // Constant, 32 byte salt
