--- conflicted
+++ resolved
@@ -27,12 +27,9 @@
 import InviteStore from './InviteStore'
 import { Persistence } from './persistence'
 import LocalAuthenticator from '../authn/LocalAuthenticator'
-<<<<<<< HEAD
 import Long from 'long'
-=======
 import { hmacSha256Sign } from '../crypto/ecies'
 import crypto from '../crypto/crypto'
->>>>>>> fb2a6ca5
 const { ErrorCode } = keystore
 
 // Constant, 32 byte salt
@@ -277,10 +274,6 @@
       const created = nsToDate(req.createdNs)
       const recipient = toSignedPublicKeyBundle(req.recipient)
 
-<<<<<<< HEAD
-      return await this.makeInvite(
-        this.v2Keys,
-=======
       const secret = await this.v2Keys.sharedSecret(
         recipient,
         this.v2Keys.getCurrentPreKey().publicKey,
@@ -318,9 +311,8 @@
         context: req.context,
       })
 
-      const sealed = await SealedInvitation.createV1({
-        sender: this.v2Keys,
->>>>>>> fb2a6ca5
+      return await this.makeInvite(
+        this.v2Keys,
         recipient,
         created,
         req.createdNs,
