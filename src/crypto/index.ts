--- conflicted
+++ resolved
@@ -4,11 +4,7 @@
   PrivateKeyBundleV1,
   PrivateKeyBundleV2,
   PrivateKeyBundle,
-<<<<<<< HEAD
-  DecodePrivateKeyBundle,
-=======
   decodePrivateKeyBundle,
->>>>>>> 3659a35b
 } from './PrivateKeyBundle'
 import { UnsignedPublicKey, SignedPublicKey, PublicKey } from './PublicKey'
 import Signature, { WalletSigner } from './Signature'
@@ -27,11 +23,7 @@
   PrivateKey,
   SignedPrivateKey,
   PrivateKeyBundle,
-<<<<<<< HEAD
-  DecodePrivateKeyBundle,
-=======
   decodePrivateKeyBundle,
->>>>>>> 3659a35b
   PrivateKeyBundleV1,
   PrivateKeyBundleV2,
   Signature,
