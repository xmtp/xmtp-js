import { PublicKeyBundle } from './crypto'
import ContactBundle from './ContactBundle'
import { MessageApi, fetcher } from '@xmtp/proto'
const { b64Decode, b64Encode } = fetcher

export const buildContentTopic = (name: string): string =>
  `/xmtp/0/${name}/proto`

export const buildDirectMessageTopic = (
  sender: string,
  recipient: string
): string => {
  const members = [sender, recipient]
  members.sort()
  return buildContentTopic(`dm-${members.join('-')}`)
}

export const buildUserContactTopic = (walletAddr: string): string => {
  return buildContentTopic(`contact-${walletAddr}`)
}

export const buildUserIntroTopic = (walletAddr: string): string => {
  return buildContentTopic(`intro-${walletAddr}`)
}

export const buildUserPrivateStoreTopic = (walletAddr: string): string => {
  return buildContentTopic(`privatestore-${walletAddr}`)
}

export const sleep = (ms: number): Promise<void> =>
  new Promise((resolve) => setTimeout(resolve, ms))

export const promiseWithTimeout = <T>(
  timeoutMs: number,
  promise: () => Promise<T>,
  failureMessage?: string
): Promise<T> => {
  let timeoutHandle: NodeJS.Timeout
  const timeoutPromise = new Promise<never>((_resolve, reject) => {
    timeoutHandle = setTimeout(
      () => reject(new Error(failureMessage)),
      timeoutMs
    )
  })

  return Promise.race([promise(), timeoutPromise]).then((result) => {
    clearTimeout(timeoutHandle)
    return result
  })
}

// Implements type safe retries of arbitrary async functions
// eslint-disable-next-line @typescript-eslint/no-explicit-any
export async function retry<T extends (...arg0: any[]) => any>(
  fn: T,
  args: Parameters<T>,
  maxRetries: number,
  sleepTime: number,
  retryCount = 1
): Promise<Awaited<ReturnType<T>>> {
  const currRetry = typeof retryCount === 'number' ? retryCount : 1
  try {
    const result = await fn(...args)
    return result
  } catch (e) {
<<<<<<< HEAD
    console.error(e)
=======
    console.log(e)
>>>>>>> aca65df7
    if (currRetry > maxRetries) {
      throw e
    }
    await sleep(sleepTime)
    return retry(fn, args, maxRetries, sleepTime, currRetry + 1)
  }
}

export async function publishUserContact(
  keys: PublicKeyBundle,
  address: string
): Promise<void> {
  const contactBundle = new ContactBundle(keys)
  const bytes = contactBundle.toBytes()
  try {
    await MessageApi.Publish(
      {
        contentTopic: buildUserContactTopic(address),
        message: b64Decode(b64Encode(bytes, 0, bytes.length)),
      },
      {
        pathPrefix: 'https://localhost:5000',
      }
    )
  } catch (err) {
    console.log(err)
  }
}<|MERGE_RESOLUTION|>--- conflicted
+++ resolved
@@ -63,11 +63,7 @@
     const result = await fn(...args)
     return result
   } catch (e) {
-<<<<<<< HEAD
-    console.error(e)
-=======
     console.log(e)
->>>>>>> aca65df7
     if (currRetry > maxRetries) {
       throw e
     }
