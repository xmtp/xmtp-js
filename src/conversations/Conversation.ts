import type { OnConnectionLostCallback } from './../ApiClient'
import {
  buildUserIntroTopic,
  buildDirectMessageTopic,
  dateToNs,
  concat,
  toNanoString,
} from '../utils'
import Stream from '../Stream'
import type {
  ListMessagesOptions,
  ListMessagesPaginatedOptions,
  SendOptions,
} from '../Client'
import type Client from '../Client'
import type { InvitationContext } from '../Invitation'
import { DecodedMessage, MessageV1, MessageV2 } from '../Message'
<<<<<<< HEAD
import { messageApi, message, content as proto, keystore } from '@xmtp/proto'
=======
import type { messageApi, keystore, ciphertext } from '@xmtp/proto'
import { message, content as proto } from '@xmtp/proto'
>>>>>>> 687cd8a6
import {
  SignedPublicKey,
  Signature,
  PublicKeyBundle,
  SignedPublicKeyBundle,
} from '../crypto'
import { PreparedMessage } from '../PreparedMessage'
import { sha256 } from '../crypto/encryption'
import { buildDecryptV1Request, getResultOrThrow } from '../utils/keystore'
import { ContentTypeText } from '../codecs/Text'
import type { ConsentState } from '../Contacts'
import { getAddress } from 'viem'

/**
 * Conversation represents either a V1 or V2 conversation with a common set of methods.
 */
// eslint-disable-next-line @typescript-eslint/no-explicit-any
export interface Conversation<ContentTypes = any> {
  conversationVersion: 'v1' | 'v2'
  /**
   * The wallet address connected to the client
   */
  clientAddress: string
  /**
   * A unique identifier for a conversation. Each conversation is stored on the network on one topic
   */
  topic: string
  /**
   * A unique identifier for ephemeral envelopes for a conversation.
   */
  ephemeralTopic: string
  /**
   * The wallet address of the other party in the conversation
   */
  peerAddress: string
  /**
   * Timestamp the conversation was created at
   */
  createdAt: Date

  /**
   * Optional field containing the `conversationId` and `metadata` for V2 conversations.
   * Will always be undefined on V1 conversations
   */
  context?: InvitationContext | undefined

  /**
   * Add conversation peer address to allow list
   */
  allow(): Promise<void>
  /**
   * Add conversation peer address to deny list
   */
  deny(): Promise<void>

  /**
   * Returns true if conversation peer address is on the allow list
   */
  isAllowed: boolean
  /**
   * Returns true if conversation peer address is on the deny list
   */
  isDenied: boolean
  /**
   * Returns the consent state of the conversation peer address
   */
  consentState: ConsentState

  /**
   * Retrieve messages in this conversation. Default to returning all messages.
   *
   * If only a subset is required, results can be narrowed by specifying a start/end
   * timestamp.
   *
   * ```ts
   * // Get all messages in the past 24 hours
   * const messages = await conversation.messages({
   *    startTime: new Date(+new Date() - 86_400)
   * })
   * ```
   */
  messages(opts?: ListMessagesOptions): Promise<DecodedMessage<ContentTypes>[]>
  /**
   * @deprecated
   */
  messagesPaginated(
    opts?: ListMessagesPaginatedOptions
  ): AsyncGenerator<DecodedMessage<ContentTypes>[]>
  /**
   * Takes a XMTP envelope as input and will decrypt and decode it
   * returning a `DecodedMessage` instance.
   */
  decodeMessage(env: messageApi.Envelope): Promise<DecodedMessage<ContentTypes>>
  /**
   * Return a `Stream` of new messages in this conversation.
   *
   * Stream instances are async generators and can be used in
   * `for await` statements.
   *
   * ```ts
   * for await (const message of await conversation.stream()) {
   *    console.log(message.content)
   * }
   * ```
   */
  streamMessages(): Promise<Stream<DecodedMessage<ContentTypes>, ContentTypes>>
  /**
   * Send a message into the conversation
   *
   * ## Example
   * ```ts
   * await conversation.send('Hello world') // returns a `DecodedMessage` instance
   * ```
   */
  send(
    content: Exclude<ContentTypes, undefined>,
    options?: SendOptions
  ): Promise<DecodedMessage<ContentTypes>>

  /**
   * Return a `PreparedMessage` that has contains the message ID
   * of the message that will be sent.
   */
  prepareMessage(
    content: any, // eslint-disable-line @typescript-eslint/no-explicit-any
    options?: SendOptions
  ): Promise<PreparedMessage>

  /**
   * Return a `Stream` of new ephemeral messages from this conversation's
   * ephemeral topic.
   *
   * Stream instances are async generators and can be used in
   * `for await` statements.
   *
   * ```ts
   * for await (const message of await conversation.streamEphemeral()) {
   *    console.log(message.content)
   * }
   * ```
   */
  streamEphemeral(): Promise<Stream<DecodedMessage<ContentTypes>, ContentTypes>>
}

/**
 * ConversationV1 allows you to view, stream, and send messages to/from a peer address
 */
export class ConversationV1<ContentTypes>
  implements Conversation<ContentTypes>
{
  conversationVersion = 'v1' as const
  peerAddress: string
  createdAt: Date
  context = undefined
  private client: Client<ContentTypes>

  constructor(client: Client<ContentTypes>, address: string, createdAt: Date) {
    this.peerAddress = getAddress(address)
    this.client = client
    this.createdAt = createdAt
  }

  get clientAddress() {
    return this.client.address
  }

  async allow() {
    await this.client.contacts.allow([this.peerAddress])
  }

  async deny() {
    await this.client.contacts.deny([this.peerAddress])
  }

  get isAllowed() {
    return this.client.contacts.isAllowed(this.peerAddress)
  }

  get isDenied() {
    return this.client.contacts.isDenied(this.peerAddress)
  }

  get consentState() {
    return this.client.contacts.consentState(this.peerAddress)
  }

  get topic(): string {
    return buildDirectMessageTopic(this.peerAddress, this.client.address)
  }

  get ephemeralTopic(): string {
    return buildDirectMessageTopic(
      this.peerAddress,
      this.client.address
    ).replace('/xmtp/0/dm-', '/xmtp/0/dmE-')
  }

  /**
   * Returns a list of all messages to/from the peerAddress
   */
  async messages(
    opts?: ListMessagesOptions
  ): Promise<DecodedMessage<ContentTypes>[]> {
    const topic = buildDirectMessageTopic(this.peerAddress, this.client.address)
    const messages = await this.client.listEnvelopes(
      topic,
      this.processEnvelope.bind(this),
      opts
    )

    return this.decryptBatch(messages, topic, false)
  }

  messagesPaginated(
    opts?: ListMessagesPaginatedOptions
  ): AsyncGenerator<DecodedMessage<ContentTypes>[]> {
    return this.client.listEnvelopesPaginated(
      this.topic,
      // This won't be performant once we start supporting a remote keystore
      // TODO: Either better batch support or we ditch this under-utilized feature
      this.decodeMessage.bind(this),
      opts
    )
  }

  // decodeMessage takes an envelope and either returns a `DecodedMessage` or throws if an error occurs
  async decodeMessage(
    env: messageApi.Envelope
  ): Promise<DecodedMessage<ContentTypes>> {
    if (!env.contentTopic) {
      throw new Error('Missing content topic')
    }
    const msg = await this.processEnvelope(env)
    const decryptResults = await this.decryptBatch(
      [msg],
      env.contentTopic,
      true
    )
    if (!decryptResults.length) {
      throw new Error('No results')
    }
    return decryptResults[0]
  }

  async prepareMessage(
    content: any, // eslint-disable-line @typescript-eslint/no-explicit-any
    options?: SendOptions
  ): Promise<PreparedMessage> {
    let topics: string[]
    let recipient = await this.client.getUserContact(this.peerAddress)
    if (!recipient) {
      throw new Error(`recipient ${this.peerAddress} is not registered`)
    }
    if (!(recipient instanceof PublicKeyBundle)) {
      recipient = recipient.toLegacyBundle()
    }

    const topic = options?.ephemeral ? this.ephemeralTopic : this.topic

    if (!this.client.contacts.addresses.has(this.peerAddress)) {
      topics = [
        buildUserIntroTopic(this.peerAddress),
        buildUserIntroTopic(this.client.address),
        topic,
      ]
      this.client.contacts.addresses.add(this.peerAddress)
    } else {
      topics = [topic]
    }
    const { payload } = await this.client.encodeContent(content, options)
    const msg = await this.createMessage(payload, recipient, options?.timestamp)
    const msgBytes = msg.toBytes()

    const env: messageApi.Envelope = {
      contentTopic: topic,
      message: msgBytes,
      timestampNs: toNanoString(msg.sent),
    }

    return new PreparedMessage(env, async () => {
      await this.client.publishEnvelopes(
        topics.map((topic) => ({
          contentTopic: topic,
          message: msgBytes,
          timestamp: msg.sent,
        }))
      )

      return DecodedMessage.fromV1Message(
        msg,
        content,
        options?.contentType || ContentTypeText,
        payload,
        topic,
        this
      )
    })
  }

  /**
   * Returns a Stream of any new messages to/from the peerAddress
   */
  streamMessages(
    onConnectionLost?: OnConnectionLostCallback
  ): Promise<Stream<DecodedMessage<ContentTypes>, ContentTypes>> {
    return Stream.create<DecodedMessage<ContentTypes>, ContentTypes>(
      this.client,
      [this.topic],
      async (env: messageApi.Envelope) => this.decodeMessage(env),
      undefined,
      onConnectionLost
    )
  }

  async processEnvelope({
    message,
    contentTopic,
  }: messageApi.Envelope): Promise<MessageV1> {
    if (!message || !message.length) {
      throw new Error('empty envelope')
    }
    const decoded = await MessageV1.fromBytes(message)
    const { senderAddress, recipientAddress } = decoded

    // Filter for topics
    if (
      !senderAddress ||
      !recipientAddress ||
      !contentTopic ||
      buildDirectMessageTopic(senderAddress, recipientAddress) !== this.topic
    ) {
      throw new Error('Headers do not match intended recipient')
    }

    return decoded
  }

  streamEphemeral(
    onConnectionLost?: OnConnectionLostCallback
  ): Promise<Stream<DecodedMessage<ContentTypes>, ContentTypes>> {
    return Stream.create<DecodedMessage<ContentTypes>, ContentTypes>(
      this.client,
      [this.ephemeralTopic],
      this.decodeMessage.bind(this),
      undefined,
      onConnectionLost
    )
  }

  /**
   * Send a message into the conversation.
   */
  async send(
    content: Exclude<ContentTypes, undefined>,
    options?: SendOptions
  ): Promise<DecodedMessage<ContentTypes>> {
    let topics: string[]
    let recipient = await this.client.getUserContact(this.peerAddress)
    if (!recipient) {
      throw new Error(`recipient ${this.peerAddress} is not registered`)
    }
    if (!(recipient instanceof PublicKeyBundle)) {
      recipient = recipient.toLegacyBundle()
    }

    const topic = options?.ephemeral ? this.ephemeralTopic : this.topic

    if (!this.client.contacts.addresses.has(this.peerAddress)) {
      topics = [
        buildUserIntroTopic(this.peerAddress),
        buildUserIntroTopic(this.client.address),
        topic,
      ]
      this.client.contacts.addresses.add(this.peerAddress)
    } else {
      topics = [topic]
    }
    const contentType = options?.contentType || ContentTypeText
    const { payload } = await this.client.encodeContent(content, options)
    const msg = await this.createMessage(payload, recipient, options?.timestamp)

    await this.client.publishEnvelopes(
      topics.map((topic) => ({
        contentTopic: topic,
        message: msg.toBytes(),
        timestamp: msg.sent,
      }))
    )

    // if the conversation consent state is unknown, we assume the user has
    // consented to the conversation by sending a message into it
    if (this.consentState === 'unknown') {
      // add conversation to the allow list
      await this.allow()
    }

    return DecodedMessage.fromV1Message(
      msg,
      content,
      contentType,
      payload,
      topic,
      this
    )
  }

  async decryptBatch(
    messages: MessageV1[],
    topic: string,
    throwOnError = false
  ): Promise<DecodedMessage<ContentTypes>[]> {
    const responses = (
      await this.client.keystore.decryptV1(
        buildDecryptV1Request(messages, this.client.publicKeyBundle)
      )
    ).responses

    const out: DecodedMessage<ContentTypes>[] = []
    for (let i = 0; i < responses.length; i++) {
      const result = responses[i]
      const message = messages[i]
      try {
        const { decrypted } = getResultOrThrow(result)
        out.push(await this.buildDecodedMessage(message, decrypted, topic))
      } catch (e) {
        if (throwOnError) {
          throw e
        }
        console.warn('Error decoding content', e)
      }
    }

    return out
  }

  private async buildDecodedMessage(
    message: MessageV1,
    decrypted: Uint8Array,
    topic: string
  ): Promise<DecodedMessage<ContentTypes>> {
    const { content, contentType, error, contentFallback } =
      await this.client.decodeContent(decrypted)

    return DecodedMessage.fromV1Message(
      message,
      content,
      contentType,
      decrypted,
      topic,
      this,
      error,
      contentFallback
    )
  }

  async createMessage(
    // Payload is expected to be the output of `client.encodeContent`
    payload: Uint8Array,
    recipient: PublicKeyBundle,
    timestamp?: Date
  ): Promise<MessageV1> {
    timestamp = timestamp || new Date()

    return MessageV1.encode(
      this.client.keystore,
      payload,
      this.client.publicKeyBundle,
      recipient,
      timestamp
    )
  }
}

/**
 * ConversationV2
 */
export class ConversationV2<ContentTypes>
  implements Conversation<ContentTypes>
{
  conversationVersion = 'v2' as const
  client: Client<ContentTypes>
  topic: string
  peerAddress: string
  createdAt: Date
  context?: InvitationContext

  constructor(
    client: Client<ContentTypes>,
    topic: string,
    peerAddress: string,
    createdAt: Date,
    context: InvitationContext | undefined
  ) {
    this.topic = topic
    this.createdAt = createdAt
    this.context = context
    this.client = client
    this.peerAddress = peerAddress
  }

  get clientAddress() {
    return this.client.address
  }

  async allow() {
    await this.client.contacts.allow([this.peerAddress])
  }

  async deny() {
    await this.client.contacts.deny([this.peerAddress])
  }

  get isAllowed() {
    return this.client.contacts.isAllowed(this.peerAddress)
  }

  get isDenied() {
    return this.client.contacts.isDenied(this.peerAddress)
  }

  get consentState() {
    return this.client.contacts.consentState(this.peerAddress)
  }

  /**
   * Returns a list of all messages to/from the peerAddress
   */
  async messages(
    opts?: ListMessagesOptions
  ): Promise<DecodedMessage<ContentTypes>[]> {
    const messages = await this.client.listEnvelopes(
      this.topic,
      this.processEnvelope.bind(this),
      opts
    )

    return this.decryptBatch(messages, false)
  }

  messagesPaginated(
    opts?: ListMessagesPaginatedOptions
  ): AsyncGenerator<DecodedMessage<ContentTypes>[]> {
    return this.client.listEnvelopesPaginated(
      this.topic,
      this.decodeMessage.bind(this),
      opts
    )
  }

  get ephemeralTopic(): string {
    return this.topic.replace('/xmtp/0/m', '/xmtp/0/mE')
  }

  streamEphemeral(
    onConnectionLost?: OnConnectionLostCallback
  ): Promise<Stream<DecodedMessage<ContentTypes>, ContentTypes>> {
    return Stream.create<DecodedMessage<ContentTypes>, ContentTypes>(
      this.client,
      [this.ephemeralTopic],
      this.decodeMessage.bind(this),
      undefined,
      onConnectionLost
    )
  }

  /**
   * Returns a Stream of any new messages to/from the peerAddress
   */
  streamMessages(
    onConnectionLost?: OnConnectionLostCallback
  ): Promise<Stream<DecodedMessage<ContentTypes>, ContentTypes>> {
    return Stream.create<DecodedMessage<ContentTypes>, ContentTypes>(
      this.client,
      [this.topic],
      this.decodeMessage.bind(this),
      undefined,
      onConnectionLost
    )
  }

  /**
   * Send a message into the conversation
   */
  async send(
    content: Exclude<ContentTypes, undefined>,
    options?: SendOptions
  ): Promise<DecodedMessage<ContentTypes>> {
    const { payload, shouldPush } = await this.client.encodeContent(
      content,
      options
    )
    const msg = await this.createMessage(
      payload,
      shouldPush,
      options?.timestamp
    )

    const topic = options?.ephemeral ? this.ephemeralTopic : this.topic

    await this.client.publishEnvelopes([
      {
        contentTopic: topic,
        message: msg.toBytes(),
        timestamp: msg.sent,
      },
    ])
    const contentType = options?.contentType || ContentTypeText

    // if the conversation consent state is unknown, we assume the user has
    // consented to the conversation by sending a message into it
    if (this.consentState === 'unknown') {
      // add conversation to the allow list
      await this.allow()
    }

    return DecodedMessage.fromV2Message(
      msg,
      content,
      contentType,
      topic,
      payload,
      this,
      this.client.address
    )
  }

  async createMessage(
    // Payload is expected to have already gone through `client.encodeContent`
    payload: Uint8Array,
    shouldPush: boolean,
    timestamp?: Date
  ): Promise<MessageV2> {
    const header: message.MessageHeaderV2 = {
      topic: this.topic,
      createdNs: dateToNs(timestamp || new Date()),
    }
    const headerBytes = message.MessageHeaderV2.encode(header).finish()
    const digest = await sha256(concat(headerBytes, payload))
    const signed = {
      payload,
      sender: this.client.signedPublicKeyBundle,
      signature: await this.client.keystore.signDigest({
        digest,
        prekeyIndex: 0,
        identityKey: undefined,
      }),
    }
    const signedBytes = proto.SignedContent.encode(signed).finish()

    const { encrypted: ciphertext, senderHmac } = await this.encryptMessage(
      signedBytes,
      headerBytes
    )

    const protoMsg = {
      v1: undefined,
      v2: { headerBytes, ciphertext, senderHmac, shouldPush },
    }
    const bytes = message.Message.encode(protoMsg).finish()

    return MessageV2.create(protoMsg, header, bytes, senderHmac, shouldPush)
  }

  private async decryptBatch(
    messages: MessageV2[],
    throwOnError = false
  ): Promise<DecodedMessage<ContentTypes>[]> {
    const responses = (
      await this.client.keystore.decryptV2(this.buildDecryptRequest(messages))
    ).responses

    const out: DecodedMessage<ContentTypes>[] = []
    for (let i = 0; i < responses.length; i++) {
      const result = responses[i]
      const message = messages[i]

      try {
        const { decrypted } = getResultOrThrow(result)
        out.push(await this.buildDecodedMessage(message, decrypted))
      } catch (e) {
        if (throwOnError) {
          throw e
        }
        console.warn('Error decoding content', e)
      }
    }

    return out
  }

  private buildDecryptRequest(
    messages: message.MessageV2[]
  ): keystore.DecryptV2Request {
    return {
      requests: messages.map((m) => {
        return {
          payload: m.ciphertext,
          headerBytes: m.headerBytes,
          contentTopic: this.topic,
        }
      }),
    }
  }

  private async encryptMessage(payload: Uint8Array, headerBytes: Uint8Array) {
    const { responses } = await this.client.keystore.encryptV2({
      requests: [
        {
          payload,
          headerBytes,
          contentTopic: this.topic,
        },
      ],
    })
    if (responses.length !== 1) {
      throw new Error('Invalid response length')
    }
    const { encrypted, senderHmac } = getResultOrThrow(responses[0])
    return { encrypted, senderHmac }
  }

  private async buildDecodedMessage(
    msg: MessageV2,
    decrypted: Uint8Array
  ): Promise<DecodedMessage<ContentTypes>> {
    // Decode the decrypted bytes into SignedContent
    const signed = proto.SignedContent.decode(decrypted)
    if (
      !signed.sender?.identityKey ||
      !signed.sender?.preKey ||
      !signed.signature
    ) {
      throw new Error('incomplete signed content')
    }

    await validatePrekeys(signed)

    // Verify the signature
    const digest = await sha256(concat(msg.headerBytes, signed.payload))
    if (
      !new SignedPublicKey(signed.sender?.preKey).verify(
        new Signature(signed.signature),
        digest
      )
    ) {
      throw new Error('invalid signature')
    }

    // Derive the sender address from the valid signature
    const senderAddress = await new SignedPublicKeyBundle(
      signed.sender
    ).walletSignatureAddress()

    const { content, contentType, error, contentFallback } =
      await this.client.decodeContent(signed.payload)

    return DecodedMessage.fromV2Message(
      msg,
      content,
      contentType,
      this.topic,
      signed.payload,
      this,
      senderAddress,
      error,
      contentFallback
    )
  }

  async prepareMessage(
    content: any, // eslint-disable-line @typescript-eslint/no-explicit-any
    options?: SendOptions
  ): Promise<PreparedMessage> {
    const { payload, shouldPush } = await this.client.encodeContent(
      content,
      options
    )
    const msg = await this.createMessage(
      payload,
      shouldPush,
      options?.timestamp
    )
    const msgBytes = msg.toBytes()

    const topic = options?.ephemeral ? this.ephemeralTopic : this.topic

    const env: messageApi.Envelope = {
      contentTopic: topic,
      message: msgBytes,
      timestampNs: toNanoString(msg.sent),
    }

    return new PreparedMessage(env, async () => {
      await this.client.publishEnvelopes([
        {
          contentTopic: topic,
          message: msgBytes,
          timestamp: msg.sent,
        },
      ])

      return DecodedMessage.fromV2Message(
        msg,
        content,
        options?.contentType || ContentTypeText,
        topic,
        payload,
        this,
        this.client.address
      )
    })
  }

  async processEnvelope(env: messageApi.Envelope): Promise<MessageV2> {
    if (!env.message || !env.contentTopic) {
      throw new Error('empty envelope')
    }
    const msg = message.Message.decode(env.message)

    if (!msg.v2) {
      throw new Error('unknown message version')
    }

    const header = message.MessageHeaderV2.decode(msg.v2.headerBytes)
    if (header.topic !== this.topic) {
      throw new Error('topic mismatch')
    }

    return MessageV2.create(
      msg,
      header,
      env.message,
      msg.v2.senderHmac,
      msg.v2.shouldPush
    )
  }

  async decodeMessage(
    env: messageApi.Envelope
  ): Promise<DecodedMessage<ContentTypes>> {
    if (!env.contentTopic) {
      throw new Error('Missing content topic')
    }
    const msg = await this.processEnvelope(env)
    const decryptResults = await this.decryptBatch([msg], true)
    if (!decryptResults.length) {
      throw new Error('No results')
    }
    return decryptResults[0]
  }
}

async function validatePrekeys(signed: proto.SignedContent) {
  // Check that the pre key is signed by the identity key
  // this is required to chain the prekey-signed message to the identity key
  // and finally to the user's wallet address
  const senderPreKey = signed.sender?.preKey
  if (!senderPreKey || !senderPreKey.signature || !senderPreKey.keyBytes) {
    throw new Error('missing pre-key or pre-key signature')
  }
  const senderIdentityKey = signed.sender?.identityKey
  if (!senderIdentityKey) {
    throw new Error('missing identity key in bundle')
  }
  const isValidPrekey = await new SignedPublicKey(senderIdentityKey).verifyKey(
    new SignedPublicKey(senderPreKey)
  )
  if (!isValidPrekey) {
    throw new Error('pre key not signed by identity key')
  }
}<|MERGE_RESOLUTION|>--- conflicted
+++ resolved
@@ -15,12 +15,8 @@
 import type Client from '../Client'
 import type { InvitationContext } from '../Invitation'
 import { DecodedMessage, MessageV1, MessageV2 } from '../Message'
-<<<<<<< HEAD
-import { messageApi, message, content as proto, keystore } from '@xmtp/proto'
-=======
-import type { messageApi, keystore, ciphertext } from '@xmtp/proto'
+import type { messageApi, keystore } from '@xmtp/proto'
 import { message, content as proto } from '@xmtp/proto'
->>>>>>> 687cd8a6
 import {
   SignedPublicKey,
   Signature,
