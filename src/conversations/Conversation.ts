--- conflicted
+++ resolved
@@ -6,10 +6,6 @@
   b64Decode,
 } from '../utils'
 import { utils } from 'ethers'
-<<<<<<< HEAD
-import { DecodedMessage, encodeV1Message } from './../Message'
-=======
->>>>>>> bd7bc86f
 import Stream from '../Stream'
 import Client, {
   ListMessagesOptions,
@@ -260,11 +256,7 @@
     const timestamp = options?.timestamp || new Date()
     const payload = await this.client.encodeContent(content, options)
 
-<<<<<<< HEAD
-    return encodeV1Message(
-=======
     return MessageV1.encode(
->>>>>>> bd7bc86f
       this.client.keystore,
       payload,
       this.client.publicKeyBundle,
