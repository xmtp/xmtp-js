--- conflicted
+++ resolved
@@ -479,11 +479,7 @@
     const context = {
       conversationId: `xmtp.org/groups/${groupID}`,
       metadata: {
-<<<<<<< HEAD
         initialMembers: [...new Set(initialMembers.concat(this.client.address))].join(
-=======
-        initialMembers: [this.client.address, ...new Set(initialMembers)].join(
->>>>>>> e2503ffb
           ','
         ),
       },
