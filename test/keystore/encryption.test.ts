import { Keystore } from '../../src/keystore'
import { Ciphertext } from '../../src/crypto'
import { PrivateKeyBundleV1 } from './../../src/crypto/PrivateKeyBundle'
import { decryptV1, encryptV1 } from '../../src/keystore/encryption'
import { encodeV1Message, MessageV1 } from '../../src/Message'
import { Wallet } from 'ethers'
import { equalBytes } from '../../src/crypto/utils'
import { newWallet } from '../helpers'
import { InMemoryKeystore, InviteStore } from '../../src/keystore'

describe('encryption primitives', () => {
  let aliceKeys: PrivateKeyBundleV1
  let aliceWallet: Wallet
  let aliceKeystore: Keystore
  let bobKeys: PrivateKeyBundleV1
  let bobWallet: Wallet

  beforeEach(async () => {
    aliceWallet = newWallet()
    aliceKeys = await PrivateKeyBundleV1.generate(aliceWallet)
    aliceKeystore = new InMemoryKeystore(aliceKeys, new InviteStore())
    bobWallet = newWallet()
    bobKeys = await PrivateKeyBundleV1.generate(bobWallet)
  })

  describe('decryptV1', () => {
    it('should decrypt a valid payload', async () => {
      const messageText = 'Hello, world!'
      const message = new TextEncoder().encode(messageText)

<<<<<<< HEAD
      const payload = await encodeV1Message(
=======
      const payload = await MessageV1.encode(
>>>>>>> bd7bc86f
        aliceKeystore,
        message,
        aliceKeys.getPublicKeyBundle(),
        bobKeys.getPublicKeyBundle(),
        new Date()
      )

      const aliceDecrypted = await decryptV1(
        aliceKeys,
        bobKeys.getPublicKeyBundle(),
        payload.ciphertext,
        payload.headerBytes,
        true
      )
      expect(new TextDecoder().decode(aliceDecrypted)).toEqual(messageText)

      const bobDecrypted = await decryptV1(
        bobKeys,
        aliceKeys.getPublicKeyBundle(),
        payload.ciphertext,
        payload.headerBytes,
        false
      )
      expect(new TextDecoder().decode(bobDecrypted)).toEqual(messageText)

      expect(equalBytes(aliceDecrypted, bobDecrypted)).toBeTruthy()
    })

    it('fails to decrypt when wrong keys are used', async () => {
      const message = new TextEncoder().encode('should fail')

<<<<<<< HEAD
      const payload = await encodeV1Message(
=======
      const payload = await MessageV1.encode(
>>>>>>> bd7bc86f
        aliceKeystore,
        message,
        aliceKeys.getPublicKeyBundle(),
        bobKeys.getPublicKeyBundle(),
        new Date()
      )
      const charlieKeys = await PrivateKeyBundleV1.generate(
        Wallet.createRandom()
      )

      expect(async () => {
        await decryptV1(
          charlieKeys,
          bobKeys.getPublicKeyBundle(),
          payload.ciphertext,
          payload.headerBytes,
          true
        )
      }).rejects.toThrow()
    })
  })

  describe('encryptV1', () => {
    it('should round trip a valid payload', async () => {
      const messageText = 'Hello, world!'
      const message = new TextEncoder().encode(messageText)
      const headerBytes = new Uint8Array(5)

      const ciphertext = await encryptV1(
        aliceKeys,
        bobKeys.getPublicKeyBundle(),
        message,
        headerBytes
      )
      expect(ciphertext).toBeInstanceOf(Ciphertext)

      const decrypted = await decryptV1(
        aliceKeys,
        bobKeys.getPublicKeyBundle(),
        ciphertext,
        headerBytes,
        true
      )
      expect(equalBytes(message, decrypted)).toBeTruthy()
    })
  })
})<|MERGE_RESOLUTION|>--- conflicted
+++ resolved
@@ -2,7 +2,7 @@
 import { Ciphertext } from '../../src/crypto'
 import { PrivateKeyBundleV1 } from './../../src/crypto/PrivateKeyBundle'
 import { decryptV1, encryptV1 } from '../../src/keystore/encryption'
-import { encodeV1Message, MessageV1 } from '../../src/Message'
+import { MessageV1 } from '../../src/Message'
 import { Wallet } from 'ethers'
 import { equalBytes } from '../../src/crypto/utils'
 import { newWallet } from '../helpers'
@@ -28,11 +28,7 @@
       const messageText = 'Hello, world!'
       const message = new TextEncoder().encode(messageText)
 
-<<<<<<< HEAD
-      const payload = await encodeV1Message(
-=======
       const payload = await MessageV1.encode(
->>>>>>> bd7bc86f
         aliceKeystore,
         message,
         aliceKeys.getPublicKeyBundle(),
@@ -64,11 +60,7 @@
     it('fails to decrypt when wrong keys are used', async () => {
       const message = new TextEncoder().encode('should fail')
 
-<<<<<<< HEAD
-      const payload = await encodeV1Message(
-=======
       const payload = await MessageV1.encode(
->>>>>>> bd7bc86f
         aliceKeystore,
         message,
         aliceKeys.getPublicKeyBundle(),
