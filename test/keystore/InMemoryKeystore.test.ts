--- conflicted
+++ resolved
@@ -1,7 +1,7 @@
 import { keystore } from '@xmtp/proto'
 import { randomBytes } from './../../bench/helpers'
 import { InvitationContext } from './../../src/Invitation'
-import { encodeV1Message } from './../../src/Message'
+import { MessageV1 } from './../../src/Message'
 import {
   PrivateKeyBundleV1,
   SignedPublicKeyBundle,
@@ -112,11 +112,7 @@
     it('can decrypt a valid message', async () => {
       const msg = new TextEncoder().encode('Hello, world!')
       const peerKeys = bobKeys.getPublicKeyBundle()
-<<<<<<< HEAD
-      const message = await encodeV1Message(
-=======
       const message = await MessageV1.encode(
->>>>>>> bd7bc86f
         aliceKeystore,
         msg,
         aliceKeys.getPublicKeyBundle(),
@@ -146,11 +142,7 @@
     it('fails to decrypt an invalid message', async () => {
       const msg = new TextEncoder().encode('Hello, world!')
       const charlieKeys = await PrivateKeyBundleV1.generate(newWallet())
-<<<<<<< HEAD
-      const message = await encodeV1Message(
-=======
       const message = await MessageV1.encode(
->>>>>>> bd7bc86f
         bobKeystore,
         msg,
         bobKeys.getPublicKeyBundle(),
