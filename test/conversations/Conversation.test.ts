<<<<<<< HEAD
import {
  DecodedMessage,
  decryptV1Message,
  MessageV1,
} from './../../src/Message'
=======
import { DecodedMessage, MessageV1 } from './../../src/Message'
>>>>>>> bd7bc86f
import { buildDirectMessageTopic } from './../../src/utils'
import {
  Client,
  Compression,
  ContentTypeFallback,
  ContentTypeId,
  ContentTypeText,
} from '../../src'
import { SortDirection } from '../../src/ApiClient'
import { sleep } from '../../src/utils'
import { newLocalHostClient, newWallet, waitForUserContact } from '../helpers'
import {
  PrivateKey,
  PrivateKeyBundleV1,
  SignedPublicKeyBundle,
} from '../../src/crypto'
import { ConversationV2 } from '../../src/conversations/Conversation'
import { ContentTypeTestKey, TestKeyCodec } from '../ContentTypeTestKey'
import { content as proto, fetcher } from '@xmtp/proto'

describe('conversation', () => {
  let alice: Client
  let bob: Client

  describe('v1', () => {
    beforeEach(async () => {
      alice = await newLocalHostClient({ publishLegacyContact: true })
      bob = await newLocalHostClient({ publishLegacyContact: true })
      await waitForUserContact(alice, alice)
      await waitForUserContact(bob, bob)
    })

    it('lists all messages', async () => {
      const aliceConversation = await alice.conversations.newConversation(
        bob.address
      )
      const bobConversation = await bob.conversations.newConversation(
        alice.address
      )

      const startingMessages = await aliceConversation.messages()
      expect(startingMessages).toHaveLength(0)
      await sleep(100)

      await bobConversation.send('Hi Alice')
      await aliceConversation.send('Hi Bob')
      await sleep(100)

      const [aliceMessages, bobMessages] = await Promise.all([
        aliceConversation.messages(),
        bobConversation.messages(),
      ])

      expect(aliceMessages).toHaveLength(2)
      expect(aliceMessages[0].messageVersion).toBe('v1')
      expect(aliceMessages[0].error).toBeUndefined()
      expect(aliceMessages[0].senderAddress).toBe(bob.address)
      expect(aliceMessages[0].conversation.topic).toBe(aliceConversation.topic)

      expect(bobMessages).toHaveLength(2)
    })

    it('lists paginated messages', async () => {
      const aliceConversation = await alice.conversations.newConversation(
        bob.address
      )

      for (let i = 0; i < 10; i++) {
        await aliceConversation.send('gm')
      }
      await sleep(100)

      let numPages = 0
      const messageIds = new Set<string>()
      for await (const page of aliceConversation.messagesPaginated({
        pageSize: 5,
      })) {
        numPages++
        expect(page).toHaveLength(5)
        for (const msg of page) {
          expect(msg.content).toBe('gm')
          messageIds.add(msg.id)
        }
      }
      expect(numPages).toBe(2)
      expect(messageIds.size).toBe(10)

      // Test sorting
      let lastMessage: DecodedMessage | undefined = undefined
      for await (const page of aliceConversation.messagesPaginated({
        direction: SortDirection.SORT_DIRECTION_DESCENDING,
      })) {
        for (const msg of page) {
          if (lastMessage && lastMessage.sent) {
            expect(msg.sent?.valueOf()).toBeLessThanOrEqual(
              lastMessage.sent?.valueOf()
            )
          }
          expect(msg).toBeInstanceOf(DecodedMessage)
          lastMessage = msg
        }
      }
    })

    it('ignores failed decoding of messages', async () => {
      const consoleWarn = jest
        .spyOn(console, 'warn')
        .mockImplementation(() => {})
      const aliceConversation = await alice.conversations.newConversation(
        bob.address
      )

      // This should be readable
      await aliceConversation.send('gm')
      // This should not be readable
      await alice.publishEnvelopes([
        {
          message: Uint8Array.from([1, 2, 3]),
          contentTopic: buildDirectMessageTopic(alice.address, bob.address),
        },
      ])
      await sleep(100)

      let numMessages = 0
      for await (const page of aliceConversation.messagesPaginated()) {
        numMessages += page.length
      }
      expect(numMessages).toBe(1)
      expect(consoleWarn).toBeCalledTimes(1)
      consoleWarn.mockRestore()
    })

    it('works for messaging yourself', async () => {
      const convo = await alice.conversations.newConversation(alice.address)
      await convo.send('hey me')

      const messages = await convo.messages()
      expect(messages).toHaveLength(1)
      expect(messages[0].content).toBe('hey me')
      expect(messages[0].senderAddress).toBe(alice.address)
      expect(messages[0].recipientAddress).toBe(alice.address)
    })

    it('allows for sorted listing', async () => {
      const aliceConversation = await alice.conversations.newConversation(
        bob.address
      )
      await aliceConversation.send('1')
      await aliceConversation.send('2')
      await sleep(100)

      const sortedAscending = await aliceConversation.messages()
      expect(sortedAscending.length).toBe(2)
      expect(sortedAscending[0].content).toBe('1')

      const sortedDescending = await aliceConversation.messages({
        direction: SortDirection.SORT_DIRECTION_DESCENDING,
      })
      expect(sortedDescending[0].content).toBe('2')
    })

    it('streams messages', async () => {
      const aliceConversation = await alice.conversations.newConversation(
        bob.address
      )
      const bobConversation = await bob.conversations.newConversation(
        alice.address
      )

      // Start the stream before sending the message to ensure delivery
      const stream = await aliceConversation.streamMessages()
      await sleep(100)
      await bobConversation.send('gm')

      let numMessages = 0
      for await (const message of stream) {
        numMessages++
        expect(message.contentTopic).toBe(
          buildDirectMessageTopic(alice.address, bob.address)
        )
        expect(message.conversation.topic).toBe(aliceConversation.topic)
        expect(message.error).toBeUndefined()
        expect(message.messageVersion).toBe('v1')
        if (numMessages === 1) {
          expect(message.content).toBe('gm')
          expect(message.senderAddress).toBe(bob.address)
          expect(message.recipientAddress).toBe(alice.address)
        } else {
          expect(message.content).toBe('gm to you too')
          expect(message.senderAddress).toBe(alice.address)
        }
        if (numMessages === 5) {
          break
        }
        await aliceConversation.send('gm to you too')
      }

      let result = await stream.next()
      expect(result.done).toBeTruthy()

      await sleep(100)
      expect(numMessages).toBe(5)
      expect(await aliceConversation.messages()).toHaveLength(5)
      await stream.return()
    })

    it('handles limiting page size', async () => {
      const bobConvo = await alice.conversations.newConversation(bob.address)
      for (let i = 0; i < 5; i++) {
        await bobConvo.send('hi')
      }
      const messages = await bobConvo.messages({ limit: 2 })
      expect(messages).toHaveLength(2)
    })

    it('queries with date filters', async () => {
      const now = new Date().valueOf()
      const dates = [1, 2, 3, 4, 5].map(
        (daysAgo) => new Date(now - daysAgo * 1000 * 60 * 60 * 24)
      )
      const convo = await alice.conversations.newConversation(bob.address)
      for (const date of dates) {
        await convo.send('gm: ' + date.valueOf(), { timestamp: date })
      }
      await sleep(100)

      const fourDaysAgoOrMore = await convo.messages({ endTime: dates[3] })
      expect(fourDaysAgoOrMore).toHaveLength(2)

      const twoDaysAgoOrLess = await convo.messages({ startTime: dates[1] })
      expect(twoDaysAgoOrLess).toHaveLength(2)

      const twoToFourDaysAgo = await convo.messages({
        endTime: dates[1],
        startTime: dates[3],
      })
      expect(twoToFourDaysAgo).toHaveLength(3)
    })

    it('can send compressed v1 messages', async () => {
      const convo = await alice.conversations.newConversation(bob.address)
      const content = 'A'.repeat(111)
      await convo.send(content, {
        contentType: ContentTypeText,
        compression: Compression.COMPRESSION_DEFLATE,
      })

      await sleep(100)

      // Verify that messages are actually compressed
      const envelopes = await alice.apiClient.query(
        {
          contentTopics: [convo.topic],
        },
        { limit: 1 }
      )
      const messageBytes = fetcher.b64Decode(
        envelopes[0].message as unknown as string
      )
      const decoded = await MessageV1.fromBytes(messageBytes)
<<<<<<< HEAD
      const decrypted = await decryptV1Message(
        alice.keystore,
        decoded,
=======
      const decrypted = await decoded.decrypt(
        alice.keystore,
>>>>>>> bd7bc86f
        alice.publicKeyBundle
      )
      const encodedContent = proto.EncodedContent.decode(decrypted)
      expect(encodedContent.content).not.toStrictEqual(
        new Uint8Array(111).fill(65)
      )
      expect(encodedContent.compression).toBe(Compression.COMPRESSION_DEFLATE)

      const results = await convo.messages()
      expect(results).toHaveLength(1)
      const msg = results[0]
      expect(msg.content).toBe(content)
    })

    it('throws when opening a conversation with an unknown address', () => {
      expect(alice.conversations.newConversation('0xfoo')).rejects.toThrow(
        'invalid address'
      )
      const validButUnknown = '0x1111111111222222222233333333334444444444'
      expect(
        alice.conversations.newConversation(validButUnknown)
      ).rejects.toThrow(
        `Recipient ${validButUnknown} is not on the XMTP network`
      )
    })

    it('normalizes upper and lowercase addresses', async () => {
      const bobLower = bob.address.toLowerCase()
      const bobUpper = '0x' + bob.address.substring(2).toUpperCase()
      await expect(
        alice.conversations.newConversation(bobLower)
      ).resolves.toMatchObject({
        peerAddress: bob.address,
      })
      await expect(
        alice.conversations.newConversation(bobUpper)
      ).resolves.toMatchObject({
        peerAddress: bob.address,
      })
    })

<<<<<<< HEAD
    // it('filters out spoofed messages', async () => {
    //   const consoleWarn = jest
    //     .spyOn(console, 'warn')
    //     .mockImplementation(() => {})
    //   const aliceConvo = await alice.conversations.newConversation(bob.address)
    //   const bobConvo = await bob.conversations.newConversation(alice.address)
    //   const stream = await bobConvo.streamMessages()
    //   await sleep(100)
    //   // mallory takes over alice's client
    //   const malloryWallet = newWallet()
    //   const mallory = await PrivateKeyBundleV1.generate(malloryWallet)
    //   const aliceKeys = alice.legacyKeys
    //   alice.legacyKeys = mallory
    //   await aliceConvo.send('Hello from Mallory')
    //   // alice restores control
    //   alice.legacyKeys = aliceKeys
    //   await aliceConvo.send('Hello from Alice')
    //   const result = await stream.next()
    //   const msg = result.value as DecodedMessage
    //   expect(msg.senderAddress).toBe(alice.address)
    //   expect(msg.content).toBe('Hello from Alice')
    //   await stream.return()
    //   expect(consoleWarn).toBeCalledTimes(1)
    //   consoleWarn.mockRestore()
    // })
=======
    it('filters out spoofed messages', async () => {
      const consoleWarn = jest
        .spyOn(console, 'warn')
        .mockImplementation(() => {})
      const aliceConvo = await alice.conversations.newConversation(bob.address)
      const bobConvo = await bob.conversations.newConversation(alice.address)
      const stream = await bobConvo.streamMessages()
      await sleep(100)
      // mallory takes over alice's client
      const mallory = await newLocalHostClient()
      const aliceKeystore = alice.keystore
      alice.keystore = mallory.keystore
      await aliceConvo.send('Hello from Mallory')
      // alice restores control
      alice.keystore = aliceKeystore
      await aliceConvo.send('Hello from Alice')
      const result = await stream.next()
      const msg = result.value as DecodedMessage
      expect(msg.senderAddress).toBe(alice.address)
      expect(msg.content).toBe('Hello from Alice')
      await stream.return()
      expect(consoleWarn).toBeCalledTimes(1)
      consoleWarn.mockRestore()
    })
>>>>>>> bd7bc86f

    it('can send custom content type', async () => {
      const aliceConvo = await alice.conversations.newConversation(bob.address)
      const bobConvo = await bob.conversations.newConversation(alice.address)
      const aliceStream = await aliceConvo.streamMessages()
      const bobStream = await bobConvo.streamMessages()
      const key = PrivateKey.generate().publicKey

      // alice doesn't recognize the type
      await expect(
        aliceConvo.send(key, {
          contentType: ContentTypeTestKey,
        })
      ).rejects.toThrow('unknown content type xmtp.test/public-key:1.0')

      // bob doesn't recognize the type
      alice.registerCodec(new TestKeyCodec())
      await aliceConvo.send(key, {
        contentType: ContentTypeTestKey,
        contentFallback: 'this is a public key',
      })

      const aliceResult1 = await aliceStream.next()
      const aliceMessage1 = aliceResult1.value as DecodedMessage
      expect(aliceMessage1.content).toEqual(key)

      const bobResult1 = await bobStream.next()
      const bobMessage1 = bobResult1.value as DecodedMessage
      expect(bobMessage1).toBeTruthy()
      expect(bobMessage1.error?.message).toBe(
        'unknown content type xmtp.test/public-key:1.0'
      )
      expect(bobMessage1.contentType).toBeTruthy()
      expect(bobMessage1.contentType.sameAs(ContentTypeFallback))
      expect(bobMessage1.content).toBe('this is a public key')

      // both recognize the type
      bob.registerCodec(new TestKeyCodec())
      await aliceConvo.send(key, {
        contentType: ContentTypeTestKey,
      })
      const bobResult2 = await bobStream.next()
      const bobMessage2 = bobResult2.value as DecodedMessage
      expect(bobMessage2.contentType).toBeTruthy()
      expect(bobMessage2.contentType.sameAs(ContentTypeTestKey)).toBeTruthy()
      expect(key.equals(bobMessage2.content)).toBeTruthy()

      // alice tries to send version that is not supported
      const type2 = new ContentTypeId({
        ...ContentTypeTestKey,
        versionMajor: 2,
      })
      expect(aliceConvo.send(key, { contentType: type2 })).rejects.toThrow(
        'unknown content type xmtp.test/public-key:2.0'
      )

      await bobStream.return()
      await aliceStream.return()
    })
  })

  describe('v2', () => {
    beforeEach(async () => {
      alice = await newLocalHostClient()
      bob = await newLocalHostClient()
      await waitForUserContact(alice, alice)
      await waitForUserContact(bob, bob)
    })

    it('v2 conversation', async () => {
      expect(await bob.getUserContact(alice.address)).toBeInstanceOf(
        SignedPublicKeyBundle
      )
      expect(await alice.getUserContact(bob.address)).toBeInstanceOf(
        SignedPublicKeyBundle
      )

      const ac = await alice.conversations.newConversation(bob.address)
      if (!(ac instanceof ConversationV2)) {
        fail()
      }
      const as = await ac.streamMessages()
      await sleep(100)

      const bcs = await bob.conversations.list()
      expect(bcs).toHaveLength(1)
      const bc = bcs[0]
      if (!(bc instanceof ConversationV2)) {
        fail()
      }
      expect(bc.topic).toBe(ac.topic)
      const bs = await bc.streamMessages()
      await sleep(100)

      await ac.send('gm')
      expect((await bs.next()).value.content).toBe('gm')
      expect((await as.next()).value.content).toBe('gm')
      await bc.send('gm to you too')
      expect((await bs.next()).value.content).toBe('gm to you too')
      expect((await as.next()).value.content).toBe('gm to you too')

      await bs.return()
      await as.return()
    })

    it('can send compressed v2 messages', async () => {
      const convo = await alice.conversations.newConversation(bob.address, {
        conversationId: 'example.com/compressedv2',
        metadata: {},
      })
      const content = 'A'.repeat(111)
      await convo.send(content, {
        contentType: ContentTypeText,
        compression: Compression.COMPRESSION_DEFLATE,
      })
      await sleep(100)
      const results = await convo.messages()
      expect(results).toHaveLength(1)
      const msg = results[0]
      expect(msg.content).toBe(content)
    })

    it('handles limiting page size', async () => {
      const bobConvo = await alice.conversations.newConversation(bob.address, {
        conversationId: 'xmtp.org/foo',
        metadata: {},
      })

      for (let i = 0; i < 5; i++) {
        await bobConvo.send('hi')
      }
      await sleep(100)
      const messages = await bobConvo.messages({ limit: 2 })
      expect(messages).toHaveLength(2)
    })

    it('conversation filtering', async () => {
      const conversationId = 'xmtp.org/foo'
      const title = 'foo'
      const convo = await alice.conversations.newConversation(bob.address, {
        conversationId,
        metadata: {
          title,
        },
      })

      const stream = await convo.streamMessages()
      await sleep(100)
      const sentMessage = await convo.send('foo')
      if (!(sentMessage instanceof DecodedMessage)) {
        throw new Error('Not a DecodedMessage')
      }
      expect(sentMessage.conversation.context?.conversationId).toBe(
        conversationId
      )
      await sleep(100)

      const firstMessageFromStream: DecodedMessage = (await stream.next()).value
      expect(firstMessageFromStream.messageVersion).toBe('v2')
      expect(firstMessageFromStream.content).toBe('foo')
      expect(firstMessageFromStream.conversation.context?.conversationId).toBe(
        conversationId
      )

      const messages = await convo.messages()
      expect(messages).toHaveLength(1)
      expect(messages[0].content).toBe('foo')
      expect(messages[0].conversation).toBe(convo)
      await stream.return()
    })

    it('queries with date filters', async () => {
      const now = new Date().valueOf()
      const dates = [1, 2, 3, 4, 5].map(
        (daysAgo) => new Date(now - daysAgo * 1000 * 60 * 60 * 24)
      )
      const convo = await alice.conversations.newConversation(bob.address, {
        conversationId: 'xmtp.org/foo',
        metadata: {},
      })
      for (const date of dates) {
        await convo.send('gm: ' + date.valueOf(), { timestamp: date })
      }
      await sleep(100)

      const fourDaysAgoOrMore = await convo.messages({ endTime: dates[3] })
      expect(fourDaysAgoOrMore).toHaveLength(2)

      const twoDaysAgoOrLess = await convo.messages({ startTime: dates[1] })
      expect(twoDaysAgoOrLess).toHaveLength(2)

      const twoToFourDaysAgo = await convo.messages({
        endTime: dates[1],
        startTime: dates[3],
      })
      expect(twoToFourDaysAgo).toHaveLength(3)
    })

    it('can send custom content type', async () => {
      const aliceConvo = await alice.conversations.newConversation(
        bob.address,
        {
          conversationId: 'xmtp.org/key',
          metadata: {},
        }
      )
      await sleep(100)
      const bobConvo = await bob.conversations.newConversation(alice.address, {
        conversationId: 'xmtp.org/key',
        metadata: {},
      })
      const aliceStream = await aliceConvo.streamMessages()
      const bobStream = await bobConvo.streamMessages()
      const key = PrivateKey.generate().publicKey

      // alice doesn't recognize the type
      expect(
        aliceConvo.send(key, {
          contentType: ContentTypeTestKey,
        })
      ).rejects.toThrow('unknown content type xmtp.test/public-key:1.0')

      // bob doesn't recognize the type
      alice.registerCodec(new TestKeyCodec())
      await aliceConvo.send(key, {
        contentType: ContentTypeTestKey,
        contentFallback: 'this is a public key',
      })

      const aliceResult1 = await aliceStream.next()
      const aliceMessage1 = aliceResult1.value as DecodedMessage
      expect(aliceMessage1.content).toEqual(key)

      const bobResult1 = await bobStream.next()
      const bobMessage1 = bobResult1.value as DecodedMessage
      expect(bobMessage1).toBeTruthy()
      expect(bobMessage1.error?.message).toBe(
        'unknown content type xmtp.test/public-key:1.0'
      )
      expect(bobMessage1.contentType).toBeTruthy()
      expect(bobMessage1.contentType.sameAs(ContentTypeFallback))
      expect(bobMessage1.content).toBe('this is a public key')

      // both recognize the type
      bob.registerCodec(new TestKeyCodec())
      await aliceConvo.send(key, {
        contentType: ContentTypeTestKey,
      })
      const bobResult2 = await bobStream.next()
      const bobMessage2 = bobResult2.value as DecodedMessage
      expect(bobMessage2.contentType).toBeTruthy()
      expect(bobMessage2.contentType.sameAs(ContentTypeTestKey)).toBeTruthy()
      expect(key.equals(bobMessage2.content)).toBeTruthy()

      // alice tries to send version that is not supported
      const type2 = new ContentTypeId({
        ...ContentTypeTestKey,
        versionMajor: 2,
      })
      expect(aliceConvo.send(key, { contentType: type2 })).rejects.toThrow(
        'unknown content type xmtp.test/public-key:2.0'
      )

      await bobStream.return()
      await aliceStream.return()
    })
  })
})<|MERGE_RESOLUTION|>--- conflicted
+++ resolved
@@ -1,12 +1,4 @@
-<<<<<<< HEAD
-import {
-  DecodedMessage,
-  decryptV1Message,
-  MessageV1,
-} from './../../src/Message'
-=======
 import { DecodedMessage, MessageV1 } from './../../src/Message'
->>>>>>> bd7bc86f
 import { buildDirectMessageTopic } from './../../src/utils'
 import {
   Client,
@@ -267,14 +259,8 @@
         envelopes[0].message as unknown as string
       )
       const decoded = await MessageV1.fromBytes(messageBytes)
-<<<<<<< HEAD
-      const decrypted = await decryptV1Message(
-        alice.keystore,
-        decoded,
-=======
       const decrypted = await decoded.decrypt(
         alice.keystore,
->>>>>>> bd7bc86f
         alice.publicKeyBundle
       )
       const encodedContent = proto.EncodedContent.decode(decrypted)
@@ -316,33 +302,6 @@
       })
     })
 
-<<<<<<< HEAD
-    // it('filters out spoofed messages', async () => {
-    //   const consoleWarn = jest
-    //     .spyOn(console, 'warn')
-    //     .mockImplementation(() => {})
-    //   const aliceConvo = await alice.conversations.newConversation(bob.address)
-    //   const bobConvo = await bob.conversations.newConversation(alice.address)
-    //   const stream = await bobConvo.streamMessages()
-    //   await sleep(100)
-    //   // mallory takes over alice's client
-    //   const malloryWallet = newWallet()
-    //   const mallory = await PrivateKeyBundleV1.generate(malloryWallet)
-    //   const aliceKeys = alice.legacyKeys
-    //   alice.legacyKeys = mallory
-    //   await aliceConvo.send('Hello from Mallory')
-    //   // alice restores control
-    //   alice.legacyKeys = aliceKeys
-    //   await aliceConvo.send('Hello from Alice')
-    //   const result = await stream.next()
-    //   const msg = result.value as DecodedMessage
-    //   expect(msg.senderAddress).toBe(alice.address)
-    //   expect(msg.content).toBe('Hello from Alice')
-    //   await stream.return()
-    //   expect(consoleWarn).toBeCalledTimes(1)
-    //   consoleWarn.mockRestore()
-    // })
-=======
     it('filters out spoofed messages', async () => {
       const consoleWarn = jest
         .spyOn(console, 'warn')
@@ -367,7 +326,6 @@
       expect(consoleWarn).toBeCalledTimes(1)
       consoleWarn.mockRestore()
     })
->>>>>>> bd7bc86f
 
     it('can send custom content type', async () => {
       const aliceConvo = await alice.conversations.newConversation(bob.address)
